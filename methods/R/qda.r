<<<<<<< HEAD

=======
>>>>>>> 10dc7c67
# Read the command line arguments in a vector.
library(mlr)
library(tictoc)
myArgs <- commandArgs(trailingOnly = TRUE)

trainFile <- myArgs[2]
testFile <- myArgs[4]

trainData <- read.csv(trainFile, header = FALSE, sep = ",")
testData <- read.csv(testFile, header = FALSE, sep = ",")

names = character()
for ( i in 1:ncol(trainData) )
{
  names[length(names) + 1] = paste("V", toString(i), sep = "")
}
names(trainData) = names
testData[, ncol(trainData)] = sample(0:1, size = nrow(testData), replace = T)
names(testData) = names

tar = paste("V", toString(ncol(trainData)), sep = "")

tic()
trainTask <- makeClassifTask(data = trainData, target = tar)
testTask <- makeClassifTask(data = testData, target = tar)

qda.learner <- makeLearner("classif.qda", predict.type = "response")
fmodel <- train(qda.learner,trainTask)
fpmodel <- predict(fmodel, testTask)
toc(log = TRUE)

out <- capture.output(tic.log(format = TRUE))
cat(out, file="log.txt", append=FALSE)

pred <- as.numeric(fpmodel$data$response)
write.csv(pred, "predictions.csv", row.names = F)<|MERGE_RESOLUTION|>--- conflicted
+++ resolved
@@ -1,7 +1,3 @@
-<<<<<<< HEAD
-
-=======
->>>>>>> 10dc7c67
 # Read the command line arguments in a vector.
 library(mlr)
 library(tictoc)
