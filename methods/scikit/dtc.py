'''
  @file dtc.py
  @author Marcus Edel

  Decision Tree Classifier with scikit.
'''

import os
import sys
import inspect

# Import the util path, this method even works if the path contains symlinks to
# modules.
cmd_subfolder = os.path.realpath(os.path.abspath(os.path.join(
  os.path.split(inspect.getfile(inspect.currentframe()))[0], "../../util")))
if cmd_subfolder not in sys.path:
  sys.path.insert(0, cmd_subfolder)

#Import the metrics definitions path.
metrics_folder = os.path.realpath(os.path.abspath(os.path.join(
  os.path.split(inspect.getfile(inspect.currentframe()))[0], "../metrics")))
if metrics_folder not in sys.path:
  sys.path.insert(0, metrics_folder)

from log import *
from timer import *
from definitions import *
from misc import *

import numpy as np
from sklearn.tree import DecisionTreeClassifier

'''
This class implements the Decision Tree Classifier benchmark.
'''
class DTC(object):

  '''
  Create the Decision Tree Classifier benchmark instance.

  @param dataset - Input dataset to perform DTC on.
  @param timeout - The time until the timeout. Default no timeout.
  @param verbose - Display informational messages.
  '''
  def __init__(self, dataset, timeout=0, verbose=True):
    self.verbose = verbose
    self.dataset = dataset
    self.timeout = timeout
    self.model = None
    self.criterion = 'gini'
    self.max_depth = None
    self.seed = 0

  '''
  Build the model for the Decision Tree Classifier.

  @param data - The train data.
  @param labels - The labels for the train set.
  @return The created model.
  '''
  def BuildModel(self, data, labels):
    # Create and train the classifier.
    dtc = DecisionTreeClassifier(criterion=self.criterion,
                                 max_depth=self.max_depth,
<<<<<<< HEAD
                                 random_state=self.seed)
=======
                                 random_state=self.seed,
                                 splitter = self.splitter,
                                 min_samples_split = self.min_samples_split,                                 
                                 min_weight_fraction_leaf=self.min_weight_fraction_leaf,
                                 max_features = self.max_features,
                                 max_leaf_nodes = self.max_leaf_nodes,
                                 min_impurity_split = self.min_impurity_split,
                                 class_weight = self.class_weight,
                                 presort = self.presort)
>>>>>>> 9bb682e1
    dtc.fit(data, labels)
    return dtc

  '''
  Use the scikit libary to implement the Decision Tree Classifier.

  @param options - Extra options for the method.
  @return - Elapsed time in seconds or a negative value if the method was not
  successful.
  '''
  def DTCScikit(self, options):
    def RunDTCScikit(q):
      totalTimer = Timer()

      Log.Info("Loading dataset", self.verbose)
      trainData, labels = SplitTrainData(self.dataset)
      testData = LoadDataset(self.dataset[1])

      # Get all the parameters.
      c = re.search("-c (\s+)", options)
      d = re.search("-d (\s+)", options)
      s = re.search("-s (\d+)", options)
<<<<<<< HEAD

=======
      mss = re.search("--min_samples_split (\d+)", options)
      msl = re.search("--min_samples_leaf (\d+)", options)
      mf = re.search("--max_features (\d+)", options)
      mln = re.search("--max_leaf_nodes (\d+)", options)
      
>>>>>>> 9bb682e1
      self.criterion = 'gini' if not c else str(c.group(1))
      self.max_depth = None if not d else int(d.group(1))
      self.seed = 0 if not s else int(s.group(1))

      try:
        with totalTimer:
          self.model = self.BuildModel(trainData, labels)
          # Run Decision Tree Classifier on the test dataset.
          self.model.predict(testData)
      except Exception as e:
        Log.Debug(str(e))
        q.put(-1)
        return -1

      time = totalTimer.ElapsedTime()
      q.put(time)

      return time

    return timeout(RunDTCScikit, self.timeout)

  '''
  Perform the Decision Tree Classifier. If the method has been
  successfully completed return the elapsed time in seconds.

  @param options - Extra options for the method.
  @return - Elapsed time in seconds or a negative value if the method was not
  successful.
  '''
  def RunMetrics(self, options):
    Log.Info("Perform DTC.", self.verbose)

    results = None
    if len(self.dataset) >= 2:
      results = self.DTCScikit(options)

      if results < 0:
        return results
    else:
      Log.Fatal("This method requires two datasets.")

    # Datastructure to store the results.
    metrics = {'Runtime' : results}

    if len(self.dataset) >= 3:
      # Check if we need to create a model.
      if not self.model:
        trainData, labels = SplitTrainData(self.dataset)
        self.model = self.BuildModel(trainData, labels)

      testData = LoadDataset(self.dataset[1])
      truelabels = LoadDataset(self.dataset[2])
      predictedlabels = self.model.predict(testData)

      confusionMatrix = Metrics.ConfusionMatrix(truelabels, predictedlabels)
      metrics['ACC'] = Metrics.AverageAccuracy(confusionMatrix)
      metrics['MCC'] = Metrics.MCCMultiClass(confusionMatrix)
      metrics['Precision'] = Metrics.AvgPrecision(confusionMatrix)
      metrics['Recall'] = Metrics.AvgRecall(confusionMatrix)
      metrics['MSE'] = Metrics.SimpleMeanSquaredError(truelabels, predictedlabels)

    return metrics<|MERGE_RESOLUTION|>--- conflicted
+++ resolved
@@ -50,7 +50,16 @@
     self.criterion = 'gini'
     self.max_depth = None
     self.seed = 0
-
+    self.splitter = 'best'
+    self.max_depth = None
+    self.min_samples_split = 2
+    self.min_samples_leaf = 1
+    self.min_weight_fraction_leaf = 0.0
+    self.max_features = None
+    self.random_state = None
+    self.min_impurity_split = 1e-07
+    self.class_weight = None
+    self.presort = False
   '''
   Build the model for the Decision Tree Classifier.
 
@@ -62,9 +71,6 @@
     # Create and train the classifier.
     dtc = DecisionTreeClassifier(criterion=self.criterion,
                                  max_depth=self.max_depth,
-<<<<<<< HEAD
-                                 random_state=self.seed)
-=======
                                  random_state=self.seed,
                                  splitter = self.splitter,
                                  min_samples_split = self.min_samples_split,                                 
@@ -74,7 +80,6 @@
                                  min_impurity_split = self.min_impurity_split,
                                  class_weight = self.class_weight,
                                  presort = self.presort)
->>>>>>> 9bb682e1
     dtc.fit(data, labels)
     return dtc
 
@@ -97,17 +102,18 @@
       c = re.search("-c (\s+)", options)
       d = re.search("-d (\s+)", options)
       s = re.search("-s (\d+)", options)
-<<<<<<< HEAD
-
-=======
       mss = re.search("--min_samples_split (\d+)", options)
       msl = re.search("--min_samples_leaf (\d+)", options)
       mf = re.search("--max_features (\d+)", options)
       mln = re.search("--max_leaf_nodes (\d+)", options)
       
->>>>>>> 9bb682e1
       self.criterion = 'gini' if not c else str(c.group(1))
       self.max_depth = None if not d else int(d.group(1))
+      self.splitter = 'best' if not s else str(s.group(1))
+      self.min_samples_split = 2 if not mss else int(mss.group(1))
+      self.min_samples_leaf = 1 if not msl else int(msl.group(1))
+      self.max_features = None if not mf else int(mf.group(1))
+      self.max_leaf_nodes = None if not mln else int(mln.group(1))
       self.seed = 0 if not s else int(s.group(1))
 
       try:
@@ -167,4 +173,4 @@
       metrics['Recall'] = Metrics.AvgRecall(confusionMatrix)
       metrics['MSE'] = Metrics.SimpleMeanSquaredError(truelabels, predictedlabels)
 
-    return metrics+    return metrics
