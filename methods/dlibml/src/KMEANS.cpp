#include <dlib/clustering.h>
#include <dlib/rand.h>
#include <mlpack/core.hpp>
#include <mlpack/core/util/timers.hpp>

using namespace mlpack;
using namespace std;
using namespace dlib;

// Information about the program itself.
PROGRAM_INFO("KMEANS Clustering",
    "This program will perform KMEANS clustering with the DLib-ml "
    "library.");

// Define our input parameters that this program will take.
PARAM_STRING_IN("reference_file", "File containing the reference dataset.",
    "r", "");
PARAM_INT_IN("k", "Value of K", "k", 0);
PARAM_STRING_IN("centroids_file", "File containing centroids points (optional).", "c", "");

int main(int argc, char** argv)
{
  // Parse command line options.
  CLI::ParseCommandLine(argc, argv);

  // Get all the parameters.
  const string referenceFile = CLI::GetParam<string>("reference_file");
  const string centroidsFile = CLI::GetParam<string>("centroids_file");

  size_t k = CLI::GetParam<int>("k");

  arma::mat referenceData;
  arma::mat centroidsData; // So it doesn't go out of scope.
  data::Load(referenceFile, referenceData, true);

  Log::Info << "Loaded reference data from '" << referenceFile << "' ("
      << referenceData.n_rows << " x " << referenceData.n_cols << ")." << endl;
  
  if (centroidsFile != "")
  {
    data::Load(centroidsFile, centroidsData, true);
    Log::Info << "Loaded centroids data from '" << centroidsFile << "' ("
        << centroidsData.n_rows << " x " << centroidsData.n_cols << ")." << endl;
  }
  
  typedef matrix<double, 0, 1> sample_type; 
  typedef radial_basis_kernel<sample_type> kernel_type;


  std::vector<sample_type> samples;
  std::vector<sample_type> initial_centers;
  std::vector<size_t> assignments;
  
  sample_type m;
  m.set_size(referenceData.n_rows);
  for (size_t i = 0; i < referenceData.n_cols; ++i)
  {
    for (size_t j = 0; j < referenceData.n_rows; ++j)
      m(j) = referenceData(j, i);

    samples.push_back(m);
  }

  if (centroidsFile != "")
  {
    sample_type centers;
    centers.set_size(referenceData.n_rows);

   for (size_t i = 0; i < centroidsData.n_cols; ++i)
   {
     for (size_t j = 0; j < centroidsData.n_rows; ++j)
       centers(j) = centroidsData(j, i);

     initial_centers.push_back(centers);
   }
  }

  else
    pick_initial_centers(k, initial_centers, samples, linear_kernel<sample_type>());

<<<<<<< HEAD
  arma::mat assignments(1, samples.size());
=======
>>>>>>> fe35c95d

  Timer::Start("clustering");
  
  find_clusters_using_kmeans(samples, initial_centers);
  for(size_t i = 0; i < samples.size(); i++)
  {
<<<<<<< HEAD
    assignments(i) = nearest_center(initial_centers, samples[i]);
=======
    assignments.push_back(nearest_center(initial_centers, samples[i]));
>>>>>>> fe35c95d
  } 
  
  Timer::Stop("clustering");

<<<<<<< HEAD
  data::Save("assignments.csv", assignments);
=======
>>>>>>> fe35c95d
  return 0;
}

<|MERGE_RESOLUTION|>--- conflicted
+++ resolved
@@ -1,5 +1,4 @@
 #include <dlib/clustering.h>
-#include <dlib/rand.h>
 #include <mlpack/core.hpp>
 #include <mlpack/core/util/timers.hpp>
 
@@ -49,10 +48,10 @@
 
   std::vector<sample_type> samples;
   std::vector<sample_type> initial_centers;
-  std::vector<size_t> assignments;
   
   sample_type m;
   m.set_size(referenceData.n_rows);
+
   for (size_t i = 0; i < referenceData.n_cols; ++i)
   {
     for (size_t j = 0; j < referenceData.n_rows; ++j)
@@ -73,34 +72,28 @@
 
      initial_centers.push_back(centers);
    }
+
   }
 
   else
     pick_initial_centers(k, initial_centers, samples, linear_kernel<sample_type>());
 
-<<<<<<< HEAD
+
   arma::mat assignments(1, samples.size());
-=======
->>>>>>> fe35c95d
 
   Timer::Start("clustering");
   
   find_clusters_using_kmeans(samples, initial_centers);
+
   for(size_t i = 0; i < samples.size(); i++)
   {
-<<<<<<< HEAD
     assignments(i) = nearest_center(initial_centers, samples[i]);
-=======
-    assignments.push_back(nearest_center(initial_centers, samples[i]));
->>>>>>> fe35c95d
   } 
   
   Timer::Stop("clustering");
 
-<<<<<<< HEAD
   data::Save("assignments.csv", assignments);
-=======
->>>>>>> fe35c95d
+
   return 0;
 }
 
