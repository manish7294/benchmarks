--- conflicted
+++ resolved
@@ -88,36 +88,20 @@
     self.assertTrue(result["Recall"] > 0)
 
 '''
-<<<<<<< HEAD
-Test the dlibml svm script.
+Test the dlibml Parametric Support Vector Classifier script.
 '''
-
 class SVM_DLIBML_TEST(unittest.TestCase):
-=======
-Test the R Parametric Support Vector Classifier script.
-'''
-class SVC_R_TEST(unittest.TestCase):
->>>>>>> 10dc7c67
 
   '''
   Test initialization.
   '''
   def setUp(self):
-<<<<<<< HEAD
-    self.dataset = ['datasets/iris_train.csv','datasets/iris_test.csv','datasets/iris_labels.csv']
+    self.dataset = ['datasets/iris_train.csv', 'datasets/iris_test.csv', 'datasets/iris_labels.csv']
     self.verbose = False
     self.timeout = 240
 
     module = Loader.ImportModuleFromPath("methods/dlibml/SVM.py")
     obj = getattr(module, "SVM")
-=======
-    self.dataset = ['datasets/iris_train.csv', 'datasets/iris_test.csv', 'datasets/iris_labels.csv']
-    self.verbose = False
-    self.timeout = 240
-
-    module = Loader.ImportModuleFromPath("methods/R/svc.py")
-    obj = getattr(module, "SVC")
->>>>>>> 10dc7c67
     self.instance = obj(self.dataset, verbose=self.verbose, timeout=self.timeout)
 
   '''
@@ -132,19 +116,47 @@
   Test the 'RunMetrics' function.
   '''
   def test_RunMetrics(self):
-<<<<<<< HEAD
-    result = self.instance.RunMetrics({"kernel": "rbf", "C": 0.1})
-=======
     result = self.instance.RunMetrics({})
->>>>>>> 10dc7c67
     self.assertTrue(result["Runtime"] > 0)
     self.assertTrue(result["ACC"] > 0)
     self.assertTrue(result["Precision"] > 0)
     self.assertTrue(result["Recall"] > 0)
 
-<<<<<<< HEAD
+'''
+Test the R Parametric Support Vector Classifier script.
+'''
+class SVC_R_TEST(unittest.TestCase):
 
-=======
->>>>>>> 10dc7c67
+  '''
+  Test initialization.
+  '''
+  def setUp(self):
+    self.dataset = ['datasets/iris_train.csv', 'datasets/iris_test.csv', 'datasets/iris_labels.csv']
+    self.verbose = False
+    self.timeout = 240
+
+    module = Loader.ImportModuleFromPath("methods/R/svc.py")
+    obj = getattr(module, "SVC")
+    self.instance = obj(self.dataset, verbose=self.verbose, timeout=self.timeout)
+
+  '''
+  Test the constructor.
+  '''
+  def test_Constructor(self):
+    self.assertEqual(self.instance.verbose, self.verbose)
+    self.assertEqual(self.instance.timeout, self.timeout)
+    self.assertEqual(self.instance.dataset, self.dataset)
+
+  '''
+  Test the 'RunMetrics' function.
+  '''
+  def test_RunMetrics(self):
+    result = self.instance.RunMetrics({})
+    self.assertTrue(result["Runtime"] > 0)
+    self.assertTrue(result["ACC"] > 0)
+    self.assertTrue(result["Precision"] > 0)
+    self.assertTrue(result["Recall"] > 0)
+
+
 if __name__ == '__main__':
   unittest.main()