# Locate the python bin.
PYTHON_BIN := $(shell which python3.3)
ifndef PYTHON_BIN
  PYTHON_BIN := $(shell which python3)
  ifndef PYTHON_BIN
    PYTHON_BIN := $(shell which python)
  endif
endif

ifdef PYTHON_BIN
# Get the python version.
ifeq ($(shell expr `$(PYTHON_BIN) -c 'import sys; print(sys.version[:3])'` \>= 3.3)	, 1)
  PYTHON_VERSION := 1
endif

# Check if yaml is installed.
YAML_CHECK := $(shell $(PYTHON_BIN) -c 'import sys, yaml;' 2>&1)
ifndef YAML_CHECK
  YAML_INSTALLED := 1
endif

# Check if numpy is installed.
NUMPY_CHECK := $(shell $(PYTHON_BIN) -c 'import sys, numpy;' 2>&1)
ifndef NUMPY_CHECK
  NUMPY_INSTALLED := 1
endif
endif

# Specify the benchmark settings.
CONFIG := config.yaml
BENCHMARKDDIR := benchmark
LOG := False
BLOCK := ""
METHODBLOCK := ""
UPDATE := False
FILES := ""
COPY := False
USER := ""
PASSWORD := ""

################################################################################################
# How to use:                                                                                  #
# Specify the environment variables in this file or set these variables from the command line. #
# All environment path variables should end with a slash.                                      #
# Note that four settings need to be changed for this to work.                                 #
# 1) SHOGUN_PATH                                                                               #
# 2) PYTHONPATH                                                                                #
# 3) WEKA_CLASSPATH                                                                            #
# 4) MATLAB_BIN                                                                                #
################################################################################################

# Set the environment variable for the mlpack executables.

ifdef $(shell which mlpack_knn)
	export MLPACK_BIN=$(shell dirname $(firstword $(shell which mlpack_knn)))/
else
	export MLPACK_BIN=""
endif

# Set the environment variable for the mlpack executables.
export MLPACK_BIN_DEBUG=$(MLPACK_BIN)

# Export the MLPACK_PATH environment variable.
export MLPACK_PATH=$(shell dirname $(MLPACK_BIN))/
export MLPACK_BIN_SRC=methods/mlpack/src/build/
export MLPACK_BIN_DEBUG_SRC=methods/mlpack/src/build/

# Set the environment variable for the matlab executable.
# You can use the following command to search the 'matlab' file everytime:
# export MATLAB_BIN=$(shell find / -name matlab  -print 2>/dev/null -quit)
export MATLAB_BIN=""

# Export the MATLABPATH environment variable.
export MATLABPATH=$(shell pwd)/methods/matlab/

# Export the WEKA_CLASSPATH environment variable.
# You can use the following command to search the 'weka.jar' file everytime:
# export WEKA_CLASSPATH=".:$(shell find / -name weka.jar  -print 2>/dev/null -quit)"
export WEKA_CLASSPATH=".:/Users/marcus/Downloads/weka-3-6-11/weka.jar"

# Export the SHOGUN_PATH environment variable.
export SHOGUN_PATH=""

# Export the PYTHONPATH environment variable.
export PYTHONPATH=""

# Set the environment variable for the the ms_print executable.
export MS_PRINT_BIN=$(shell which ms_print)

# Set the environment variable for the valgrind executable.
export VALGRIND_BIN=$(shell which valgrind)

# Export the path to the FLANN library.
export FLANN_PATH=methods/flann/

# Export the path to the ANN library.
export ANN_PATH=methods/ann/

# Export the path to the HLearn library.
export HLEARN_PATH=""

# Color settings.
NO_COLOR=\033[0m
ERROR_COLOR=\033[0;31m
WARN_COLOR=\033[0;33m

.PHONY: help test run memory scripts

help: .check .help
test: .check .test
run: .check .run
memory: .check .check_memory .memory
scripts: .scripts
setup: .check .setup
checks: .check .checks

.help:
	@echo "Benchmark-Script"
	@echo ""
	@echo "   This script will test various methods with different data sets."
	@echo ""
	@echo "   For example, the following will run all scripts and methods defined"
	@echo "   in the config.yaml file and the results are shown on the console:"
	@echo ""
	@echo "   $$ make run CONFIG=config LOG=False"
	@echo ""
	@echo "   Usage: make [option] [parameters]"
	@echo ""
	@echo "Parameters:"
	@echo "  CONFIG [string]        The path to the configuration file to perform the benchmark on."
	@echo "                         Default '$(CONFIG)'."
	@echo "  BLOCK [string]         Run only the specified blocks defined in the configuration file."
	@echo "                         Default run all blocks."
	@echo "  LOG [boolean]          If set, the reports will be saved in the database."
	@echo "                         Default '$(LOG)'."
	@echo "  UPDATE [boolean]       If set, the latest reports in the database are updated."
	@echo "                         Default '$(UPDATE)'."
	@echo "  METHODBLOCK [string]   Run only the specified methods defined in the configuration file."
	@echo "                         Default run all methods."
	@echo ""
	@echo "Options:"
	@echo "  test [parameters]      Test the configuration file. Check for correct"
	@echo "                         syntax and then try to open files referred in the"
	@echo "                         configuration file."
	@echo "  run [parameters]       Perform the benchmark with the given config."
	@echo "  memory [parameters]    Get memory profiling information with the given config."
	@echo "  scripts                Compile the java files for the weka methods."
<<<<<<< HEAD
	@echo "  reports [parameters]   Create the reports."
	@echo "  setup                  Download packages and install into libraries/."
=======
>>>>>>> 09148bff
	@echo "  help                   Show this info."
	@echo ""
	@echo "For further information consult the documentation found at \
	http://www.mlpack.org"

.check:
ifndef YAML_INSTALLED
	@echo "$(ERROR_COLOR)[ERROR]$(NO_COLOR) The python 'yaml' module was not \
	found; please install the 'yaml' module to start the benchmark script."
	@exit 1
endif

ifndef PYTHON_BIN
	@echo "$(ERROR_COLOR)[ERROR]$(NO_COLOR) Python not found; please install \
	python to start the benchmark script."
	@exit 1
else
ifndef PYTHON_VERSION
	@echo "$(WARN_COLOR)[WARN]$(NO_COLOR) The benchmark script requires \
	python3.3+ to run all tests properly; however, some modules may still \
	work with older python versions."
endif
endif

ifndef NUMPY_INSTALLED
	@echo "$(ERROR_COLOR)[ERROR]$(NO_COLOR) The python 'numpy' module \
	was not found; please install the 'numpy' module to create the benchmark reports."
	@exit 1
endif

.check_memory:
ifndef VALGRIND_BIN
	@echo "$(ERROR_COLOR)[ERROR]$(NO_COLOR) The valgrind executable \
	was not found; please install valgrind to run the memory benchmark."
	@exit 1
endif

ifndef MS_PRINT_BIN
	@echo "$(ERROR_COLOR)[ERROR]$(NO_COLOR) The Massif 'ms_print' command was \
	not found; please install the massif 'ms_print' command to run the memory benchmark."
	@exit 1
endif

.test:
	$(PYTHON_BIN) $(BENCHMARKDDIR)/test_config.py -c $(CONFIG)

.run:
	$(PYTHON_BIN) $(BENCHMARKDDIR)/run_benchmark.py -c $(CONFIG) -b $(BLOCK) -l $(LOG) -u $(UPDATE) -m $(METHODBLOCK) --f $(FILES) --n $(COPY) -r $(USER) -p $(PASSWORD)

.memory:
	$(PYTHON_BIN) $(BENCHMARKDDIR)/memory_benchmark.py -c $(CONFIG) -b $(BLOCK) -l $(LOG) -u $(UPDATE) -m $(METHODBLOCK)

.scripts:
	# Compile the java files for the weka methods.
	javac -cp $(shell echo $(WEKA_CLASSPATH)) -d methods/weka methods/weka/src/*.java
	# Compile the ann scripts.
	g++ -O0 -std=c++11 methods/ann/src/allknn.cpp -o methods/ann/allknn -I$(MLPACK_PATH)/include -I$(ANN_PATH)/include -L$(MLPACK_PATH)/lib -L$(ANN_PATH)/lib -lANN -lmlpack -lboost_program_options
	# Compile the FLANN scripts.
	g++ -O0 -std=c++11 methods/flann/src/allknn.cpp -o methods/flann/allknn -I$(MLPACK_PATH)/include -I$(FLANN_PATH)/include -L$(MLPACK_PATH)/lib -L$(FLANN_PATH)/lib -lmlpack -lboost_program_options

.setup:
	cd libraries/ && ./download_packages.sh && ./install_all.sh

.checks:
	$(PYTHON_BIN) tests/tests.py<|MERGE_RESOLUTION|>--- conflicted
+++ resolved
@@ -145,11 +145,7 @@
 	@echo "  run [parameters]       Perform the benchmark with the given config."
 	@echo "  memory [parameters]    Get memory profiling information with the given config."
 	@echo "  scripts                Compile the java files for the weka methods."
-<<<<<<< HEAD
-	@echo "  reports [parameters]   Create the reports."
 	@echo "  setup                  Download packages and install into libraries/."
-=======
->>>>>>> 09148bff
 	@echo "  help                   Show this info."
 	@echo ""
 	@echo "For further information consult the documentation found at \
