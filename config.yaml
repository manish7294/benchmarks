--- conflicted
+++ resolved
@@ -3,14 +3,14 @@
 settings:
     # Time until a timeout in seconds.
     timeout: 9000
-    databaseHost: 'localhost'
+    databaseHost: 'mlpack.org'
     port: 3306
-    database: 'benchmarks'
+    database: 'benchmark_release'
     driver : 'mysql'
     keepReports: 20
     bootstrap: 10
-    libraries: ['mlpack', 'shogun', 'weka', 'scikit', 'mlpy', 'flann', 'ann']
-    version: ['HEAD', '3.2.0', '3.6.11', '0.15.1', '3.5.0', '1.8.4', '1.1.2']
+    libraries: ['mlpack', 'shogun', 'weka', 'scikit', 'mlpy', 'flann', 'ann','annoy']
+    version: ['HEAD', '3.2.0', '3.6.11', '0.15.1', '3.5.0', '1.8.4', '1.1.2','1.8.3']
 ---
 #  MLPACK:
 #  A Scalable C++  Machine Learning Library
@@ -941,6 +941,24 @@
                            ['datasets/satellite_train.csv', 'datasets/satellite_test.csv', 'datasets/satellite_labels.csv'],
                            ['datasets/ecoli_train.csv', 'datasets/ecoli_test.csv', 'datasets/ecoli_labels.csv'] ]
 
+    LDA:
+            run: ['metric']
+            script: methods/scikit/lda.py
+            format: [csv, txt, arff]
+            datasets:
+                - files: [ ['datasets/iris_train.csv', 'datasets/iris_test.csv', 'datasets/iris_labels.csv'],
+                           ['datasets/oilspill_train.csv', 'datasets/oilspill_test.csv', 'datasets/oilspill_labels.csv'],
+                           ['datasets/scene_train.csv', 'datasets/scene_test.csv', 'datasets/scene_labels.csv'],
+                           ['datasets/webpage_train.csv', 'datasets/webpage_test.csv', 'datasets/webpage_labels.csv'],
+                           ['datasets/isolet_train.csv', 'datasets/isolet_test.csv', 'datasets/isolet_labels.csv'],
+                           ['datasets/mammography_train.csv', 'datasets/mammography_test.csv', 'datasets/mammography_labels.csv'],
+                           ['datasets/reuters_train.csv', 'datasets/reuters_test.csv', 'datasets/reuters_labels.csv'],
+                           ['datasets/abalone19_train.csv', 'datasets/abalone19_test.csv', 'datasets/abalone19_labels.csv'],
+                           ['datasets/sickEuthyroid_train.csv', 'datasets/sickEuthyroid_test.csv', 'datasets/sickEuthyroid_labels.csv'],
+                           ['datasets/abalone7_train.csv', 'datasets/abalone7_test.csv', 'datasets/abalone7_labels.csv'],
+                           ['datasets/satellite_train.csv', 'datasets/satellite_test.csv', 'datasets/satellite_labels.csv'],
+                           ['datasets/ecoli_train.csv', 'datasets/ecoli_test.csv', 'datasets/ecoli_labels.csv'] ]
+
     QDA:
             run: ['metric']
             script: methods/scikit/qda.py
@@ -976,11 +994,7 @@
                            ['datasets/abalone7_train.csv', 'datasets/abalone7_test.csv', 'datasets/abalone7_labels.csv'],
                            ['datasets/satellite_train.csv', 'datasets/satellite_test.csv', 'datasets/satellite_labels.csv'],
                            ['datasets/ecoli_train.csv', 'datasets/ecoli_test.csv', 'datasets/ecoli_labels.csv'] ]
-<<<<<<< HEAD
-]
-=======
-                  options: '-e 50 -c entropy -d 10 --min_samples_split 4 --min_samples_leaf 2 --n_jobs 2'
->>>>>>> 4ebf2271
+
     SVM:
             run: ['metric']
             script: methods/scikit/svm.py
@@ -1313,19 +1327,6 @@
                            ['datasets/abalone7_train.csv', 'datasets/abalone7_test.csv', 'datasets/abalone7_labels.csv'],
                            ['datasets/satellite_train.csv', 'datasets/satellite_test.csv', 'datasets/satellite_labels.csv'],
                            ['datasets/ecoli_train.csv', 'datasets/ecoli_test.csv', 'datasets/ecoli_labels.csv'] ]
-
-    DECISIONTREE:
-            run: ['metric']
-            script: methods/mlpy/decision_tree.py
-            format: [csv, txt, arff]
-            datasets:
-                - files: [ ['datasets/iris_train.csv', 'datasets/iris_test.csv', 'datasets/iris_labels.csv'],
-                           ['datasets/oilspill_train.csv', 'datasets/oilspill_test.csv', 'datasets/oilspill_labels.csv'],
-                           ['datasets/scene_train.csv','datasets/scene_test.csv','datasets/scene_labels.csv'] ]
-                  options: '--stumps 10 -m 10'
-
-                - files: [ ['datasets/iris_train.csv','datasets/iris_test.csv','datasets/iris_labels.csv'],
-                           ['datasets/oilspill_train.csv','datasets/oilspill_test.csv','datasets/oilspill_labels.csv'] ]
 
     LDA:
             run: ['metric']
@@ -1829,13 +1830,6 @@
           script: methods/ann/allknn.py
           format: [csv, txt]
           datasets:
-              - files: ['datasets/wine.csv', 'datasets/cloud.csv',
-                        'datasets/wine_qual.csv', 'datasets/isolet.csv',
-                        'datasets/corel-histogram.csv', 'datasets/covtype.csv',
-                        'datasets/1000000-10-randu.csv', 'datasets/mnist_all.csv',
-                        'datasets/Twitter.csv', 'datasets/tinyImages100k.csv']
-                options: '-k 3 -s 42'
-
               - files: ['datasets/wine.csv', 'datasets/cloud.csv',
                         'datasets/wine_qual.csv', 'datasets/isolet.csv',
                         'datasets/corel-histogram.csv', 'datasets/covtype.csv',
@@ -1892,13 +1886,6 @@
                         'datasets/corel-histogram.csv', 'datasets/covtype.csv',
                         'datasets/1000000-10-randu.csv', 'datasets/mnist_all.csv',
                         'datasets/Twitter.csv', 'datasets/tinyImages100k.csv']
-                options: '-k 3 -s 42'
-
-              - files: ['datasets/wine.csv', 'datasets/cloud.csv',
-                        'datasets/wine_qual.csv', 'datasets/isolet.csv',
-                        'datasets/corel-histogram.csv', 'datasets/covtype.csv',
-                        'datasets/1000000-10-randu.csv', 'datasets/mnist_all.csv',
-                        'datasets/Twitter.csv', 'datasets/tinyImages100k.csv']
                 options: '-k 3 -s 42 -e 0.0'
 
               - files: ['datasets/wine.csv', 'datasets/cloud.csv',
@@ -1956,4 +1943,14 @@
                         'datasets/corel-histogram.csv', 'datasets/covtype.csv',
                         'datasets/1000000-10-randu.csv', 'datasets/mnist_all.csv',
                         'datasets/Twitter.csv', 'datasets/tinyImages100k.csv']
-                options: '-k 4'+                options: '-k 4'
+library: annoy
+methods:
+    
+    ANN:
+            run: ['metric']
+            script: methods/annoy/ann.py
+            format: [csv, txt, arff]
+            datasets:
+                - files: [ ['datasets/iris_train.csv', 'datasets/iris_test.csv', 'datasets/iris_labels.csv']]
+                  options: '-k 10 -n 10'