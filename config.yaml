--- conflicted
+++ resolved
@@ -2939,7 +2939,6 @@
                            ['datasets/abalone7_train.csv', 'datasets/abalone7_test.csv', 'datasets/abalone7_labels.csv'],
                            ['datasets/satellite_train.csv', 'datasets/satellite_test.csv', 'datasets/satellite_labels.csv'],
                            ['datasets/ecoli_train.csv', 'datasets/ecoli_test.csv', 'datasets/ecoli_labels.csv'] ]
-<<<<<<< HEAD
     LASSO:
         run: ['metric']
         iteration: 3
@@ -2978,8 +2977,6 @@
                 epsilon: 1.0
                 gamma: 0.1
 
-=======
->>>>>>> 10dc7c67
 ---
 # dlibml
 library: dlibml
