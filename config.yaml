# Block for general settings.
library: general
settings:
    # Time until a timeout in seconds.
    timeout: 9000
    databaseHost: 'localhost'
    port: 3306
    database: 'benchmarks'
    driver : 'mysql'
    keepReports: 20
    bootstrap: 10
    libraries: ['mlpack', 'shogun', 'weka', 'scikit', 'mlpy', 'flann', 'ann', 'annoy', 'mrpt', 'dlibml']
    version: ['HEAD', '3.2.0', '3.6.11', '0.15.1', '3.5.0', '1.8.4', '1.1.2', '1.8.3', '0.1', '19.4']
---
#  MLPACK:
#  A Scalable C++  Machine Learning Library
library: mlpack
methods:
    PCA:
        run: ['metric']
        script: methods/mlpack/pca.py
        format: [csv, txt]
        datasets:
            - files: ['datasets/iris.csv', 'datasets/wine.csv',
                      'datasets/cities.csv', 'datasets/diabetes_X.csv']

    PERCEPTRON:
        run: ['metric']
        script: methods/mlpack/perceptron.py
        format: [csv, txt, arff]
        datasets:
            - files: [ ['datasets/iris_train.csv', 'datasets/iris_test.csv', 'datasets/iris_labels.csv'],
                       ['datasets/oilspill_train.csv', 'datasets/oilspill_test.csv', 'datasets/oilspill_labels.csv'],
                       ['datasets/scene_train.csv', 'datasets/scene_test.csv', 'datasets/scene_labels.csv'],
                       ['datasets/webpage_train.csv', 'datasets/webpage_test.csv', 'datasets/webpage_labels.csv'],
                       ['datasets/isolet_train.csv', 'datasets/isolet_test.csv', 'datasets/isolet_labels.csv'],
                       ['datasets/mammography_train.csv', 'datasets/mammography_test.csv', 'datasets/mammography_labels.csv'],
                       ['datasets/reuters_train.csv', 'datasets/reuters_test.csv', 'datasets/reuters_labels.csv'],
                       ['datasets/abalone19_train.csv', 'datasets/abalone19_test.csv', 'datasets/abalone19_labels.csv'],
                       ['datasets/sickEuthyroid_train.csv', 'datasets/sickEuthyroid_test.csv', 'datasets/sickEuthyroid_labels.csv'],
                       ['datasets/abalone7_train.csv', 'datasets/abalone7_test.csv', 'datasets/abalone7_labels.csv'],
                       ['datasets/satellite_train.csv', 'datasets/satellite_test.csv', 'datasets/satellite_labels.csv'],
                       ['datasets/ecoli_train.csv', 'datasets/ecoli_test.csv', 'datasets/ecoli_labels.csv'] ]
              options:
                max_iterations: 10000

    DecisionStump:
        run: ['metric']
        script: methods/mlpack/decision_stump.py
        format: [csv, txt]
        datasets:
            - files: [ ['datasets/dexter_train.csv', 'datasets/dexter_test.csv'],
                       ['datasets/iris_train.csv', 'datasets/iris_test.csv'],
                       ['datasets/optdigits_train.csv', 'datasets/optdigits_test.csv'],
                       ['datasets/shuttle_train.csv', 'datasets/shuttle_test.csv'],
                       ['datasets/transfusion_train.csv', 'datasets/transfusion_test.csv'],
                       ['datasets/arcene_train.csv', 'datasets/arcene_test.csv'] ]

    NMF:
        run: ['metric']
        script: methods/mlpack/nmf.py
        format: [csv, txt]
        datasets:
            - files: ['datasets/ionosphere.csv', 'datasets/piano_magnitude_spectogram.csv',
                      'datasets/optdigits.csv', 'datasets/waveform.csv',
                      'datasets/TomsHardware.csv', 'datasets/pendigits.csv',
                      'datasets/isolet.csv', 'datasets/mnist_all.csv',
                      'datasets/tinyImages100k.csv', 'datasets/yearpredictionmsd.csv']
              options:
                rank: 6
                seed: 42
                update_rules: multdist

            - files: ['datasets/ionosphere.csv', 'datasets/piano_magnitude_spectogram.csv',
                      'datasets/optdigits.csv', 'datasets/waveform.csv',
                      'datasets/TomsHardware.csv', 'datasets/pendigits.csv',
                      'datasets/isolet.csv', 'datasets/mnist_all.csv',
                      'datasets/tinyImages100k.csv', 'datasets/yearpredictionmsd.csv']
              options:
                rank: 6
                seed: 42
                update_rules: multdiv

            - files: ['datasets/ionosphere.csv', 'datasets/piano_magnitude_spectogram.csv',
                      'datasets/optdigits.csv', 'datasets/waveform.csv',
                      'datasets/TomsHardware.csv', 'datasets/pendigits.csv',
                      'datasets/isolet.csv', 'datasets/mnist_all.csv',
                      'datasets/tinyImages100k.csv', 'datasets/yearpredictionmsd.csv']
              options:
                rank: 6
                seed: 42
                update_rules: als
    NBC:
        run: ['metric']
        script: methods/mlpack/nbc.py
        format: [csv, txt]
        datasets:
            - files: [ ['datasets/iris_train.csv', 'datasets/iris_test.csv'],
                       ['datasets/transfusion_train.csv', 'datasets/transfusion_test.csv'],
                       ['datasets/madelon_train.csv', 'datasets/madelon_test.csv'] ]

            - files: [ ['datasets/iris_train.csv', 'datasets/iris_test.csv'],
                       ['datasets/transfusion_train.csv', 'datasets/transfusion_test.csv'],
                       ['datasets/madelon_train.csv', 'datasets/madelon_test.csv'] ]
              options:
                incremental: True
    KPCA:
        run: ['metric']
        script: methods/mlpack/kernel_pca.py
        format: [csv, txt]
        datasets:
            - files: ['datasets/circle_data.csv', 'datasets/stock.csv',
                      'datasets/abalone.csv', 'datasets/bank8FM.csv',
                      'datasets/waveform.csv', 'datasets/TomsHardware.csv',
                      'datasets/arcene_X.csv', 'datasets/madelon_X.csv',
                      'datasets/pendigits.csv', 'datasets/isolet.csv',
                      'datasets/covtype.csv']
              options:
                kernel: linear

            - files: ['datasets/circle_data.csv', 'datasets/stock.csv',
                      'datasets/abalone.csv', 'datasets/bank8FM.csv',
                      'datasets/waveform.csv', 'datasets/TomsHardware.csv',
                      'datasets/arcene_X.csv', 'datasets/madelon_X.csv',
                      'datasets/pendigits.csv', 'datasets/isolet.csv',
                      'datasets/covtype.csv']
              options:
                kernel: gaussian

            - files: ['datasets/circle_data.csv', 'datasets/stock.csv',
                      'datasets/abalone.csv', 'datasets/bank8FM.csv',
                      'datasets/waveform.csv', 'datasets/TomsHardware.csv',
                      'datasets/arcene_X.csv', 'datasets/madelon_X.csv',
                      'datasets/pendigits.csv', 'datasets/isolet.csv',
                      'datasets/covtype.csv']
              options:
                kernel: polynomial

            - files: ['datasets/circle_data.csv', 'datasets/stock.csv',
                      'datasets/abalone.csv', 'datasets/bank8FM.csv',
                      'datasets/waveform.csv', 'datasets/TomsHardware.csv',
                      'datasets/arcene_X.csv', 'datasets/madelon_X.csv',
                      'datasets/pendigits.csv', 'datasets/isolet.csv',
                      'datasets/covtype.csv']
              options:
                kernel: hyptan

            - files: ['datasets/circle_data.csv', 'datasets/stock.csv',
                      'datasets/abalone.csv', 'datasets/bank8FM.csv',
                      'datasets/waveform.csv', 'datasets/TomsHardware.csv',
                      'datasets/arcene_X.csv', 'datasets/madelon_X.csv',
                      'datasets/pendigits.csv', 'datasets/isolet.csv',
                      'datasets/covtype.csv']
              options:
                kernel: laplacian

            - files: ['datasets/circle_data.csv', 'datasets/stock.csv',
                      'datasets/abalone.csv', 'datasets/bank8FM.csv',
                      'datasets/waveform.csv', 'datasets/TomsHardware.csv',
                      'datasets/arcene_X.csv', 'datasets/madelon_X.csv',
                      'datasets/pendigits.csv', 'datasets/isolet.csv',
                      'datasets/covtype.csv']
              options:
                kernel: cosine

            - files: ['datasets/circle_data.csv', 'datasets/stock.csv',
                      'datasets/abalone.csv', 'datasets/bank8FM.csv',
                      'datasets/waveform.csv', 'datasets/TomsHardware.csv',
                      'datasets/arcene_X.csv', 'datasets/madelon_X.csv',
                      'datasets/pendigits.csv', 'datasets/isolet.csv',
                      'datasets/covtype.csv']
              options:
                kernel: gaussian
                nystroem: true
                sampling_scheme: kmeans

            - files: ['datasets/circle_data.csv', 'datasets/stock.csv',
                      'datasets/abalone.csv', 'datasets/bank8FM.csv',
                      'datasets/waveform.csv', 'datasets/TomsHardware.csv',
                      'datasets/arcene_X.csv', 'datasets/madelon_X.csv',
                      'datasets/pendigits.csv', 'datasets/isolet.csv',
                      'datasets/covtype.csv']
              options:
                kernel: polynomial
                nystroem: true
                sampling_scheme: kmeans

            - files: ['datasets/circle_data.csv', 'datasets/stock.csv',
                      'datasets/abalone.csv', 'datasets/bank8FM.csv',
                      'datasets/waveform.csv', 'datasets/TomsHardware.csv',
                      'datasets/arcene_X.csv', 'datasets/madelon_X.csv',
                      'datasets/pendigits.csv', 'datasets/isolet.csv',
                      'datasets/covtype.csv']
              options:
                kernel: cosine
                nystroem: true
                sampling_scheme: kmeans

            - files: ['datasets/circle_data.csv', 'datasets/stock.csv',
                      'datasets/abalone.csv', 'datasets/bank8FM.csv',
                      'datasets/waveform.csv', 'datasets/TomsHardware.csv',
                      'datasets/arcene_X.csv', 'datasets/madelon_X.csv',
                      'datasets/pendigits.csv', 'datasets/isolet.csv',
                      'datasets/covtype.csv']
              options:
                kernel: gaussian
                nystroem: true
                sampling_scheme: random

            - files: ['datasets/circle_data.csv', 'datasets/stock.csv',
                      'datasets/abalone.csv', 'datasets/bank8FM.csv',
                      'datasets/waveform.csv', 'datasets/TomsHardware.csv',
                      'datasets/arcene_X.csv', 'datasets/madelon_X.csv',
                      'datasets/pendigits.csv', 'datasets/isolet.csv',
                      'datasets/covtype.csv']
              options:
                kernel: polynomial
                nystroem: true
                sampling_scheme: random

            - files: ['datasets/circle_data.csv', 'datasets/stock.csv',
                      'datasets/abalone.csv', 'datasets/bank8FM.csv',
                      'datasets/waveform.csv', 'datasets/TomsHardware.csv',
                      'datasets/arcene_X.csv', 'datasets/madelon_X.csv',
                      'datasets/pendigits.csv', 'datasets/isolet.csv',
                      'datasets/covtype.csv']
              options:
                kernel: cosine
                nystroem: true
                sampling_scheme: random

    LARS:
          run: ['metric']
          script: methods/mlpack/lars.py
          format: [csv, txt]
          datasets:
              - files: [ ['datasets/diabetes_X.csv', 'datasets/diabetes_y.csv'],
                         ['datasets/cosExp_X.csv', 'datasets/cosExp_y.csv'],
                         ['datasets/arcene_X.csv', 'datasets/arcene_y.csv'],
                         ['datasets/madelon_X.csv', 'datasets/madelon_y.csv'] ]
                options:
                  lambda1: 0.01

              - files: [ ['datasets/diabetes_X.csv', 'datasets/diabetes_y.csv'],
                         ['datasets/cosExp_X.csv', 'datasets/cosExp_y.csv'],
                         ['datasets/arcene_X.csv', 'datasets/arcene_y.csv'],
                         ['datasets/madelon_X.csv', 'datasets/madelon_y.csv'] ]
                options:
                  lambda1: 0.01
                  lambda2: 0.005
                  use_cholesky: True

    LSH:
        run: ['metric']
        script: methods/mlpack/lsh.py
        format: [csv, txt]
        datasets:
         - files: ['datasets/wine.csv', 'datasets/cloud.csv',
                   'datasets/wine_qual.csv', 'datasets/isolet.csv',
                   'datasets/corel-histogram.csv', 'datasets/covtype.csv',
                   'datasets/1000000-10-randu.csv', 'datasets/mnist_all.csv',
                   'datasets/Twitter.csv', 'datasets/tinyImages100k.csv']
           options:
              k: 3
              seed: 42

    KMEANS:
        run: ['metric']
        script: methods/mlpack/kmeans.py
        format: [csv, txt, arff]
        datasets:
            - files: [ ['datasets/waveform.csv', 'datasets/waveform_centroids.csv'] ]
              options:
                clusters: 2

            - files: [ ['datasets/wine.csv', 'datasets/wine_centroids.csv'],
                       ['datasets/iris.csv', 'datasets/iris_centroids.csv'] ]
              options:
                clusters: 3

            - files: [ ['datasets/cloud.csv', 'datasets/cloud_centroids.csv'] ]
              options:
                clusters: 5

            - files: [ ['datasets/USCensus1990.csv', 'datasets/USCensus1990_centroids.csv'] ]
              options:
                clusters: 6

            - files: [ ['datasets/covtype.csv', 'datasets/covtype_centroids.csv'],
                       ['datasets/wine_qual.csv', 'datasets/wine_qual_centroids.csv'] ]
              options:
                clusters: 7

            - files: [ ['datasets/isolet.csv', 'datasets/isolet_centroids.csv'] ]
              options:
                clusters: 26

            - files: [ ['datasets/mnist_all.csv', 'datasets/mnist_all_centroids.csv'],
                       ['datasets/corel-histogram.csv', 'datasets/corel-histogram_centroids.csv'] ]
              options:
                clusters: 10

            - files: [ ['datasets/1000000-10-randu.csv'] ]
              options:
                clusters: 75

    ALLKNN:
        run: ['metric']
        script: methods/mlpack/allknn.py
        format: [csv, txt]
        datasets:
            - files: ['datasets/wine.csv', 'datasets/cloud.csv',
                      'datasets/wine_qual.csv', 'datasets/isolet.csv',
                      'datasets/corel-histogram.csv', 'datasets/covtype.csv',
                      'datasets/1000000-10-randu.csv', 'datasets/mnist_all.csv',
                      'datasets/Twitter.csv', 'datasets/tinyImages100k.csv']
              options:
                k: 3

            - files: ['datasets/wine.csv', 'datasets/cloud.csv',
                      'datasets/wine_qual.csv', 'datasets/isolet.csv',
                      'datasets/corel-histogram.csv', 'datasets/covtype.csv',
                      'datasets/1000000-10-randu.csv', 'datasets/mnist_all.csv',
                      'datasets/Twitter.csv', 'datasets/tinyImages100k.csv']
              options:
                k: 4

            - files: ['datasets/wine.csv', 'datasets/cloud.csv',
                      'datasets/wine_qual.csv', 'datasets/isolet.csv',
                      'datasets/corel-histogram.csv', 'datasets/covtype.csv',
                      'datasets/1000000-10-randu.csv', 'datasets/mnist_all.csv',
                      'datasets/Twitter.csv', 'datasets/tinyImages100k.csv']
              options:
                k: 3
                seed: 42
                epsilon: 0.0

            - files: ['datasets/wine.csv', 'datasets/cloud.csv',
                      'datasets/wine_qual.csv', 'datasets/isolet.csv',
                      'datasets/corel-histogram.csv', 'datasets/covtype.csv',
                      'datasets/1000000-10-randu.csv', 'datasets/mnist_all.csv',
                      'datasets/Twitter.csv', 'datasets/tinyImages100k.csv']
              options:
                k: 3
                seed: 42
                epsilon: 0.05

            - files: ['datasets/wine.csv', 'datasets/cloud.csv',
                      'datasets/wine_qual.csv', 'datasets/isolet.csv',
                      'datasets/corel-histogram.csv', 'datasets/covtype.csv',
                      'datasets/1000000-10-randu.csv', 'datasets/mnist_all.csv',
                      'datasets/Twitter.csv', 'datasets/tinyImages100k.csv']
              options:
                k: 3
                seed: 42
                epsilon: 0.10

            - files: ['datasets/wine.csv', 'datasets/cloud.csv',
                      'datasets/wine_qual.csv', 'datasets/isolet.csv',
                      'datasets/corel-histogram.csv', 'datasets/covtype.csv',
                      'datasets/1000000-10-randu.csv', 'datasets/mnist_all.csv',
                      'datasets/Twitter.csv', 'datasets/tinyImages100k.csv']
              options:
                k: 3
                seed: 42
                epsilon: 0.15

            - files: ['datasets/wine.csv', 'datasets/cloud.csv',
                      'datasets/wine_qual.csv', 'datasets/isolet.csv',
                      'datasets/corel-histogram.csv', 'datasets/covtype.csv',
                      'datasets/1000000-10-randu.csv', 'datasets/mnist_all.csv',
                      'datasets/Twitter.csv', 'datasets/tinyImages100k.csv']
              options:
                k: 3
                seed: 42
                epsilon: 0.20

            - files: ['datasets/wine.csv', 'datasets/cloud.csv',
                      'datasets/wine_qual.csv', 'datasets/isolet.csv',
                      'datasets/corel-histogram.csv', 'datasets/covtype.csv',
                      'datasets/1000000-10-randu.csv', 'datasets/mnist_all.csv',
                      'datasets/Twitter.csv', 'datasets/tinyImages100k.csv']
              options:
                k: 3
                seed: 42
                epsilon: 0.25

            - files: ['datasets/wine.csv', 'datasets/cloud.csv',
                      'datasets/wine_qual.csv', 'datasets/isolet.csv',
                      'datasets/corel-histogram.csv', 'datasets/covtype.csv',
                      'datasets/1000000-10-randu.csv', 'datasets/mnist_all.csv',
                      'datasets/Twitter.csv', 'datasets/tinyImages100k.csv']
              options:
                k: 3
                seed: 42
                single_mode: True

            - files: ['datasets/wine.csv', 'datasets/cloud.csv',
                      'datasets/wine_qual.csv', 'datasets/isolet.csv',
                      'datasets/corel-histogram.csv', 'datasets/covtype.csv',
                      'datasets/1000000-10-randu.csv', 'datasets/mnist_all.csv',
                      'datasets/Twitter.csv', 'datasets/tinyImages100k.csv']
              options:
                k: 3
                seed: 42
                tree_type: cover

            - files: ['datasets/wine.csv', 'datasets/cloud.csv',
                      'datasets/wine_qual.csv', 'datasets/isolet.csv',
                      'datasets/corel-histogram.csv', 'datasets/covtype.csv',
                      'datasets/1000000-10-randu.csv', 'datasets/mnist_all.csv',
                      'datasets/Twitter.csv', 'datasets/tinyImages100k.csv']
              options:
                k: 3
                seed: 42
                tree_type: cover
                single_mode: True

            - files: ['datasets/wine.csv', 'datasets/cloud.csv',
                      'datasets/wine_qual.csv', 'datasets/isolet.csv',
                      'datasets/corel-histogram.csv', 'datasets/covtype.csv',
                      'datasets/1000000-10-randu.csv', 'datasets/mnist_all.csv',
                      'datasets/Twitter.csv', 'datasets/tinyImages100k.csv']
              options:
                k: 3
                seed: 42
                naive_mode: True

    ALLKFN:
        run: ['metric']
        script: methods/mlpack/allkfn.py
        format: [csv, txt]
        datasets:
            - files: ['datasets/wine.csv', 'datasets/cloud.csv',
                      'datasets/wine_qual.csv', 'datasets/isolet.csv',
                      'datasets/corel-histogram.csv', 'datasets/covtype.csv',
                      'datasets/1000000-10-randu.csv', 'datasets/mnist_all.csv',
                      'datasets/Twitter.csv', 'datasets/tinyImages100k.csv']
              options:
                k: 3

            - files: ['datasets/wine.csv', 'datasets/cloud.csv',
                      'datasets/wine_qual.csv', 'datasets/isolet.csv',
                      'datasets/corel-histogram.csv', 'datasets/covtype.csv',
                      'datasets/1000000-10-randu.csv', 'datasets/mnist_all.csv',
                      'datasets/Twitter.csv', 'datasets/tinyImages100k.csv']
              options:
                k: 3
                single_mode: True

            - files: ['datasets/wine.csv', 'datasets/cloud.csv',
                      'datasets/wine_qual.csv', 'datasets/isolet.csv',
                      'datasets/corel-histogram.csv', 'datasets/covtype.csv',
                      'datasets/1000000-10-randu.csv', 'datasets/mnist_all.csv',
                      'datasets/Twitter.csv', 'datasets/tinyImages100k.csv']
              options:
                k: 3
                naive_mode: True

    ALLKRANN:
        run: ['metric']
        script: methods/mlpack/allkrann.py
        format: [csv, txt]
        datasets:
            - files: ['datasets/wine.csv', 'datasets/cloud.csv',
                      'datasets/wine_qual.csv', 'datasets/isolet.csv',
                      'datasets/corel-histogram.csv', 'datasets/covtype.csv',
                      'datasets/1000000-10-randu.csv', 'datasets/mnist_all.csv',
                      'datasets/Twitter.csv', 'datasets/tinyImages100k.csv']
              options:
                k: 3
                tau: 10

            - files: ['datasets/wine.csv', 'datasets/cloud.csv',
                      'datasets/wine_qual.csv', 'datasets/isolet.csv',
                      'datasets/corel-histogram.csv', 'datasets/covtype.csv',
                      'datasets/1000000-10-randu.csv', 'datasets/mnist_all.csv',
                      'datasets/Twitter.csv', 'datasets/tinyImages100k.csv']
              options:
                k: 3
                tau: 10
                naive_mode: True

            - files: ['datasets/wine.csv', 'datasets/cloud.csv',
                      'datasets/wine_qual.csv', 'datasets/isolet.csv',
                      'datasets/corel-histogram.csv', 'datasets/covtype.csv',
                      'datasets/1000000-10-randu.csv', 'datasets/mnist_all.csv',
                      'datasets/Twitter.csv', 'datasets/tinyImages100k.csv']
              options:
                k: 3
                tau: 10
                single_mode: True

            - files: ['datasets/wine.csv', 'datasets/cloud.csv',
                      'datasets/wine_qual.csv', 'datasets/isolet.csv',
                      'datasets/corel-histogram.csv', 'datasets/covtype.csv',
                      'datasets/1000000-10-randu.csv', 'datasets/mnist_all.csv',
                      'datasets/Twitter.csv', 'datasets/tinyImages100k.csv']
              options:
                k: 3
                tau: 10
                sample_at_leaves: True

            - files: ['datasets/wine.csv', 'datasets/cloud.csv',
                      'datasets/wine_qual.csv', 'datasets/isolet.csv',
                      'datasets/corel-histogram.csv', 'datasets/covtype.csv',
                      'datasets/1000000-10-randu.csv', 'datasets/mnist_all.csv',
                      'datasets/Twitter.csv', 'datasets/tinyImages100k.csv']
              options:
                k: 3
                tau: 10
                first_leaf_exact: True
    RANGESEARCH:
        run: ['metric']
        script: methods/mlpack/range_search.py
        format: [csv, txt]
        datasets:
            - files: ['datasets/wine.csv', 'datasets/ionosphere.csv',
                      'datasets/cloud.csv', 'datasets/vehicle.csv',
                      'datasets/madelon_X.csv', 'datasets/arcene_X.csv',
                      'datasets/corel-histogram.csv', 'datasets/isolet.csv',
                      'datasets/covtype.csv', 'datasets/Twitter.csv']
              options:
                max: 0.02

            - files: ['datasets/wine.csv', 'datasets/ionosphere.csv',
                      'datasets/cloud.csv', 'datasets/vehicle.csv',
                      'datasets/madelon_X.csv', 'datasets/arcene_X.csv',
                      'datasets/corel-histogram.csv', 'datasets/isolet.csv',
                      'datasets/covtype.csv', 'datasets/Twitter.csv']
              options:
                max: 0.02
                naive_mode: True

            - files: ['datasets/wine.csv', 'datasets/ionosphere.csv',
                      'datasets/cloud.csv', 'datasets/vehicle.csv',
                      'datasets/madelon_X.csv', 'datasets/arcene_X.csv',
                      'datasets/corel-histogram.csv', 'datasets/isolet.csv',
                      'datasets/covtype.csv', 'datasets/Twitter.csv']
              options:
                max: 0.02
                single_mode: True
    GMM:
        run: ['metric']
        script: methods/mlpack/gmm.py
        format: [csv, txt]
        datasets:
            - files: ['datasets/artificial_2DSignal.csv', 'datasets/artificial_5DSignal.csv',
                      'datasets/iris.csv', 'datasets/wine.csv',
                      'datasets/vehicle.csv', 'datasets/USCensus1990.csv',
                      'datasets/optdigits.csv', 'datasets/isolet.csv',
                      'datasets/TomsHardware.csv', 'datasets/covtype.csv']
              options:
                gaussians: 3
                seed: 42

            - files: ['datasets/artificial_2DSignal.csv', 'datasets/artificial_5DSignal.csv',
                      'datasets/iris.csv', 'datasets/wine.csv',
                      'datasets/vehicle.csv', 'datasets/USCensus1990.csv',
                      'datasets/optdigits.csv', 'datasets/isolet.csv',
                      'datasets/TomsHardware.csv', 'datasets/covtype.csv']
              options:
                gaussians: 3
                seed: 42
                no_force_positive: True
    DET:
        run: ['metric']
        script: methods/mlpack/det.py
        format: [csv, txt]
        datasets:
            - files: ['datasets/iris.csv', 'datasets/cloud.csv',
                     ['datasets/madelon_train.csv', 'datasets/madelon_test.csv'] ]

            - files: ['datasets/iris.csv', 'datasets/cloud.csv',
                     ['datasets/madelon_train.csv', 'datasets/madelon_test.csv'] ]
              options:
                folds: 20

    EMST:
        run: ['metric']
        script: methods/mlpack/emst.py
        format: [csv, txt]
        datasets:
            - files: ['datasets/iris.csv', 'datasets/vehicle.csv',
                      'datasets/waveform.csv', 'datasets/corel-histogram.csv',
                      'datasets/isolet.csv', 'datasets/tinyImages100k.csv']

            - files: ['datasets/iris.csv', 'datasets/vehicle.csv',
                      'datasets/waveform.csv']
              options:
                naive_mode: True

    LinearRegression:
        run: ['metric']
        script: methods/mlpack/linear_regression.py
        format: [csv, txt]
        datasets:
             - files: [ ['datasets/diabetes_X.csv'], ['datasets/cosExp_X.csv'],
                        ['datasets/mnist_all.csv'], ['datasets/tinyImages100k.csv'],
                        ['datasets/ticdata2000.csv'], ['datasets/TomsHardware.csv'],
                        ['datasets/madelon_train.csv', 'datasets/madelon_test.csv'],
                        ['datasets/arcene_train.csv', 'datasets/arcene_test.csv'] ]

    LocalCoordinateCoding:
        run: ['metric']
        script: methods/mlpack/local_coordinate_coding.py
        format: [csv, txt]
        datasets:
            - files: ['datasets/pendigits.csv']
              options:
                atoms: 12
                seed: 42

            - files: ['datasets/pendigits.csv']
              options:
                atoms: 12
                seed: 42
                normalize: True
    SparseCoding:
        run: ['metric']
        script: methods/mlpack/sparse_coding.py
        format: [csv, txt]
        datasets:
            - files: ['datasets/pendigits.csv']
              options:
                atoms: 12
                seed: 42
                max_iterations: 100

            - files: ['datasets/pendigits.csv']
              options:
                atoms: 12
                seed: 42

            - files: ['datasets/pendigits.csv']
              options:
                atoms: 12
                seed: 42
                normalize: True
    FastMKS:
        run: ['metric']
        script: methods/mlpack/fastmks.py
        format: [csv, txt]
        datasets:
            - files: ['datasets/optdigits.csv']
              options:
                k: 1
                kernel: linear

            - files: ['datasets/optdigits.csv']
              options:
                k: 10
                kernel: linear

            - files: ['datasets/optdigits.csv']
              options:
                k: 10
                single_mode: True
                kernel: linear

            - files: ['datasets/optdigits.csv']
              options:
                k: 10
                kernel: polynomial
                degree: 10

            - files: ['datasets/optdigits.csv']
              options:
                k: 10
                kernel: hyptan

            - files: ['datasets/optdigits.csv']
              options:
                k: 10
                kernel: cosine

            - files: ['datasets/optdigits.csv']
              options:
                k: 10
                kernel: gaussian

            - files: ['datasets/optdigits.csv']
              options:
                k: 10
                kernel: epanechnikov

            - files: ['datasets/optdigits.csv']
              options:
                k: 10
                kernel: triangular

    NCA:
        run: ['metric']
        script: methods/mlpack/nca.py
        format: [csv, txt]
        datasets:
            - files: ['datasets/iris_train.csv',
                      ['datasets/diabetes_X.csv', 'datasets/diabetes_y.csv'],
                      'datasets/wine.csv', 'datasets/ionosphere.csv',
                      'datasets/shuttle_train.csv', 'datasets/madelon_train.csv',
                      'datasets/arcene_X.csv','datasets/madelon_X.csv',
                      'datasets/corel-histogram.csv', 'datasets/isolet.csv',
                      'datasets/covtype.csv', 'datasets/1000000-10-randu.csv',
                      'datasets/mnist_all.csv', 'datasets/Twitter.csv',
                      'datasets/tinyImages100k.csv', 'datasets/yearpredictionmsd.csv']
              options:
                max_iterations: 2000
                optimizer: sgd
                seed: 42

            - files: ['datasets/iris_train.csv',
                      ['datasets/diabetes_X.csv', 'datasets/diabetes_y.csv'],
                      'datasets/wine.csv', 'datasets/ionosphere.csv',
                      'datasets/shuttle_train.csv', 'datasets/madelon_train.csv',
                      'datasets/arcene_X.csv','datasets/madelon_X.csv',
                      'datasets/corel-histogram.csv', 'datasets/isolet.csv',
                      'datasets/covtype.csv', 'datasets/1000000-10-randu.csv',
                      'datasets/mnist_all.csv', 'datasets/Twitter.csv',
                      'datasets/tinyImages100k.csv', 'datasets/yearpredictionmsd.csv']
              options:
                max_iterations: 2000
                optimizer: lbfgs
                seed: 42

            - files: ['datasets/iris_train.csv',
                      ['datasets/diabetes_X.csv', 'datasets/diabetes_y.csv'],
                      'datasets/wine.csv', 'datasets/ionosphere.csv',
                      'datasets/shuttle_train.csv', 'datasets/madelon_train.csv',
                      'datasets/arcene_X.csv','datasets/madelon_X.csv',
                      'datasets/corel-histogram.csv', 'datasets/isolet.csv',
                      'datasets/covtype.csv', 'datasets/1000000-10-randu.csv',
                      'datasets/mnist_all.csv', 'datasets/Twitter.csv',
                      'datasets/tinyImages100k.csv', 'datasets/yearpredictionmsd.csv']
              options:
                max_iterations: 2000
                optimizer: lbfgs
                seed: 42
                wolfe: 0.5

            - files: ['datasets/iris_train.csv', ['datasets/diabetes_X.csv', 'datasets/diabetes_y.csv'],
                      'datasets/wine.csv', 'datasets/ionosphere.csv',
                      'datasets/shuttle_train.csv', 'datasets/madelon_train.csv']
              options:
                max_iterations: 2000
                optimizer: lbfgs
                seed: 42
                wolfe: 0.5
                num_basis: 5

            - files: ['datasets/iris_train.csv',
                      ['datasets/diabetes_X.csv', 'datasets/diabetes_y.csv'],
                      'datasets/wine.csv', 'datasets/ionosphere.csv',
                      'datasets/shuttle_train.csv', 'datasets/madelon_train.csv',
                      'datasets/arcene_X.csv','datasets/madelon_X.csv',
                      'datasets/corel-histogram.csv', 'datasets/isolet.csv',
                      'datasets/covtype.csv', 'datasets/1000000-10-randu.csv',
                      'datasets/mnist_all.csv', 'datasets/Twitter.csv',
                      'datasets/tinyImages100k.csv', 'datasets/yearpredictionmsd.csv']
              options:
                max_iterations: 2000
                optimizer: lbfgs
                seed: 42
                num_basis: 5

            - files: ['datasets/iris_train.csv',
                      ['datasets/diabetes_X.csv', 'datasets/diabetes_y.csv'],
                      'datasets/wine.csv', 'datasets/ionosphere.csv',
                      'datasets/shuttle_train.csv', 'datasets/madelon_train.csv',
                      'datasets/arcene_X.csv','datasets/madelon_X.csv',
                      'datasets/corel-histogram.csv', 'datasets/isolet.csv',
                      'datasets/covtype.csv', 'datasets/1000000-10-randu.csv',
                      'datasets/mnist_all.csv', 'datasets/Twitter.csv',
                      'datasets/tinyImages100k.csv', 'datasets/yearpredictionmsd.csv']
              options:
                max_iterations: 2000
                normalize: True
                seed: 42

    HMMTRAIN:
        run: ['metric']
        script: methods/mlpack/hmm_train.py
        format: [csv, txt]
        datasets:
            - files: ['datasets/artificial_2DSignal.csv']
              options:
                type: gaussian
                states: 20
                seed: 42

            - files: ['datasets/artificial_1DSignal.csv']
              options:
                type: discrete
                states: 20
                seed: 42

    HMMGENERATE:
        run: ['metric']
        script: methods/mlpack/hmm_generate.py
        format: [csv, txt, xml]
        datasets:
            - files: ['datasets/artificial_2DSignal_hmm.xml']
              options:
                length: 10000

    HMMLOGLIK:
       run: ['metric']
       script: methods/mlpack/hmm_loglik.py
       format: [csv, txt, xml]
       datasets:
           - files: [ ['datasets/artificial_2DSignal.csv', 'datasets/artificial_2DSignal_hmm.xml'] ]

    HMMVITERBI:
       run: ['metric']
       iteration: 3
       script: methods/mlpack/hmm_viterbi.py
       format: [csv, txt, xml]
       datasets:
           - files: [ ['datasets/artificial_2DSignal.csv', 'datasets/artificial_2DSignal_hmm.xml'] ]
---
# MATLAB:
# Numerical computing environment and programming language.
# Requires Machine Learning and statistics toolbox installed.
library: matlab
methods:
    PCA:
        run: ['metric']
        iteration: 3
        script: methods/matlab/pca.py
        format: [csv, txt]
        datasets:
            - files: ['datasets/iris.csv', 'datasets/wine.csv',
                      'datasets/cities.csv', 'datasets/diabetes_X.csv',
                      'datasets/artificial_data.csv', 'datasets/ionosphere.csv',
                      'datasets/bank8FM.csv', 'datasets/faces.csv',
                      'datasets/shuttle_train.csv', 'datasets/dexter_test.csv',
                      'datasets/arcene_X.csv','datasets/madelon_X.csv',
                      'datasets/corel-histogram.csv', 'datasets/isolet.csv',
                      'datasets/covtype.csv', 'datasets/1000000-10-randu.csv',
                      'datasets/mnist_all.csv', 'datasets/Twitter.csv',
                      'datasets/tinyImages100k.csv', 'datasets/yearpredictionmsd.csv']

            - files: ['datasets/iris.csv', 'datasets/wine.csv',
                      'datasets/cities.csv', 'datasets/diabetes_X.csv',
                      'datasets/artificial_data.csv', 'datasets/ionosphere.csv',
                      'datasets/bank8FM.csv', 'datasets/faces.csv',
                      'datasets/shuttle_train.csv', 'datasets/dexter_test.csv',
                      'datasets/arcene_X.csv','datasets/madelon_X.csv',
                      'datasets/corel-histogram.csv', 'datasets/isolet.csv',
                      'datasets/covtype.csv', 'datasets/1000000-10-randu.csv',
                      'datasets/mnist_all.csv', 'datasets/Twitter.csv',
                      'datasets/tinyImages100k.csv', 'datasets/yearpredictionmsd.csv']
              options:
                new_dimensionality: 2

            - files: ['datasets/iris.csv', 'datasets/wine.csv',
                      'datasets/cities.csv', 'datasets/diabetes_X.csv',
                      'datasets/artificial_data.csv', 'datasets/ionosphere.csv',
                      'datasets/bank8FM.csv', 'datasets/faces.csv',
                      'datasets/shuttle_train.csv', 'datasets/dexter_test.csv',
                      'datasets/arcene_X.csv','datasets/madelon_X.csv',
                      'datasets/corel-histogram.csv', 'datasets/isolet.csv',
                      'datasets/covtype.csv', 'datasets/1000000-10-randu.csv',
                      'datasets/mnist_all.csv', 'datasets/Twitter.csv',
                      'datasets/tinyImages100k.csv', 'datasets/yearpredictionmsd.csv']
              options:
                new_dimensionality: 2
                scaled: True

    PERCEPTRON:
        run: ['metric']
        script: methods/matlab/perceptron.py
        format: [csv, txt, arff]
        datasets:
            - files: [ ['datasets/iris_train.csv', 'datasets/iris_test.csv', 'datasets/iris_labels.csv'],
                       ['datasets/oilspill_train.csv', 'datasets/oilspill_test.csv', 'datasets/oilspill_labels.csv'],
                       ['datasets/scene_train.csv', 'datasets/scene_test.csv', 'datasets/scene_labels.csv'],
                       ['datasets/webpage_train.csv', 'datasets/webpage_test.csv', 'datasets/webpage_labels.csv'],
                       ['datasets/isolet_train.csv', 'datasets/isolet_test.csv', 'datasets/isolet_labels.csv'],
                       ['datasets/mammography_train.csv', 'datasets/mammography_test.csv', 'datasets/mammography_labels.csv'],
                       ['datasets/reuters_train.csv', 'datasets/reuters_test.csv', 'datasets/reuters_labels.csv'],
                       ['datasets/abalone19_train.csv', 'datasets/abalone19_test.csv', 'datasets/abalone19_labels.csv'],
                       ['datasets/sickEuthyroid_train.csv', 'datasets/sickEuthyroid_test.csv', 'datasets/sickEuthyroid_labels.csv'],
                       ['datasets/abalone7_train.csv', 'datasets/abalone7_test.csv', 'datasets/abalone7_labels.csv'],
                       ['datasets/satellite_train.csv', 'datasets/satellite_test.csv', 'datasets/satellite_labels.csv'],
                       ['datasets/ecoli_train.csv', 'datasets/ecoli_test.csv', 'datasets/ecoli_labels.csv'] ]
              options:
                max_iterations: 10000
    SVC:
        run: ['metric']
        script: methods/matlab/svc.py
        format: [csv, txt, arff]
        datasets:
            - files: [ ['datasets/iris_train.csv', 'datasets/iris_test.csv', 'datasets/iris_labels.csv'],
                       ['datasets/oilspill_train.csv', 'datasets/oilspill_test.csv', 'datasets/oilspill_labels.csv'],
                       ['datasets/scene_train.csv', 'datasets/scene_test.csv', 'datasets/scene_labels.csv'],
                       ['datasets/webpage_train.csv', 'datasets/webpage_test.csv', 'datasets/webpage_labels.csv'],
                       ['datasets/isolet_train.csv', 'datasets/isolet_test.csv', 'datasets/isolet_labels.csv'],
                       ['datasets/mammography_train.csv', 'datasets/mammography_test.csv', 'datasets/mammography_labels.csv'],
                       ['datasets/reuters_train.csv', 'datasets/reuters_test.csv', 'datasets/reuters_labels.csv'],
                       ['datasets/abalone19_train.csv', 'datasets/abalone19_test.csv', 'datasets/abalone19_labels.csv'],
                       ['datasets/sickEuthyroid_train.csv', 'datasets/sickEuthyroid_test.csv', 'datasets/sickEuthyroid_labels.csv'],
                       ['datasets/abalone7_train.csv', 'datasets/abalone7_test.csv', 'datasets/abalone7_labels.csv'],
                       ['datasets/satellite_train.csv', 'datasets/satellite_test.csv', 'datasets/satellite_labels.csv'],
                       ['datasets/ecoli_train.csv', 'datasets/ecoli_test.csv', 'datasets/ecoli_labels.csv'] ]

    NMF:
        run: ['metric']
        iteration: 3
        script: methods/matlab/nmf.py
        format: [csv, txt]
        datasets:
            - files: ['datasets/ionosphere.csv', 'datasets/piano_magnitude_spectogram.csv',
                      'datasets/optdigits.csv', 'datasets/waveform.csv',
                      'datasets/TomsHardware.csv', 'datasets/pendigits.csv',
                      'datasets/isolet.csv', 'datasets/mnist_all.csv',
                      'datasets/tinyImages100k.csv', 'datasets/yearpredictionmsd.csv']
              options:
                rank: 6
                seed: 42
                update_rules: multdist

    KMEANS:
        run: ['metric']
        iteration: 3
        script: methods/matlab/kmeans.py
        format: [csv, txt, arff]
        datasets:
            - files: [ ['datasets/waveform.csv', 'datasets/waveform_centroids.csv'] ]
              options:
                clusters: 2

            - files: [ ['datasets/wine.csv', 'datasets/wine_centroids.csv'],
                       ['datasets/iris.csv', 'datasets/iris_centroids.csv'] ]
              options:
                clusters: 3

            - files: [ ['datasets/cloud.csv', 'datasets/cloud_centroids.csv'] ]
              options:
                clusters: 5

            - files: [ ['datasets/USCensus1990.csv', 'datasets/USCensus1990_centroids.csv'] ]
              options:
                clusters: 6

            - files: [ ['datasets/covtype.csv', 'datasets/covtype_centroids.csv'],
                       ['datasets/wine_qual.csv', 'datasets/wine_qual_centroids.csv'] ]
              options:
                clusters: 7

            - files: [ ['datasets/isolet.csv', 'datasets/isolet_centroids.csv'] ]
              options:
                clusters: 26

            - files: [ ['datasets/mnist_all.csv', 'datasets/mnist_all_centroids.csv'],
                       ['datasets/corel-histogram.csv', 'datasets/corel-histogram_centroids.csv'] ]
              options:
                clusters: 10

            - files: [ ['datasets/1000000-10-randu.csv'] ]
              options:
                clusters: 75
    NBC:
        run: ['metric']
        iteration: 3
        script: methods/matlab/nbc.py
        format: [csv, txt]
        datasets:
            - files: [ ['datasets/oilspill_train.csv', 'datasets/oilspill_test.csv', 'datasets/oilspill_labels.csv'],
                       ['datasets/scene_train.csv', 'datasets/scene_test.csv', 'datasets/scene_labels.csv'],
                       ['datasets/webpage_train.csv', 'datasets/webpage_test.csv', 'datasets/webpage_labels.csv'],
                       ['datasets/isolet_train.csv', 'datasets/isolet_test.csv', 'datasets/isolet_labels.csv'],
                       ['datasets/mammography_train.csv', 'datasets/mammography_test.csv', 'datasets/mammography_labels.csv'],
                       ['datasets/reuters_train.csv', 'datasets/reuters_test.csv', 'datasets/reuters_labels.csv'],
                       ['datasets/abalone19_train.csv', 'datasets/abalone19_test.csv', 'datasets/abalone19_labels.csv'],
                       ['datasets/sickEuthyroid_train.csv', 'datasets/sickEuthyroid_test.csv', 'datasets/sickEuthyroid_labels.csv'],
                       ['datasets/abalone7_train.csv', 'datasets/abalone7_test.csv', 'datasets/abalone7_labels.csv'],
                       ['datasets/satellite_train.csv', 'datasets/satellite_test.csv', 'datasets/satellite_labels.csv'],
                       ['datasets/ecoli_train.csv', 'datasets/ecoli_test.csv', 'datasets/ecoli_labels.csv'] ]
                           
    ALLKNN:
        run: ['metric']
        iteration: 3
        script: methods/matlab/allknn.py
        format: [csv, txt]
        datasets:
            - files: ['datasets/wine.csv', 'datasets/cloud.csv',
                      'datasets/wine_qual.csv', 'datasets/isolet.csv',
                      'datasets/corel-histogram.csv', 'datasets/covtype.csv',
                      'datasets/1000000-10-randu.csv', 'datasets/mnist_all.csv',
                      'datasets/Twitter.csv', 'datasets/tinyImages100k.csv']
              options:
                k: 3
                seed: 42

            - files: ['datasets/wine.csv', 'datasets/cloud.csv',
                      'datasets/wine_qual.csv', 'datasets/isolet.csv',
                      'datasets/corel-histogram.csv', 'datasets/covtype.csv',
                      'datasets/1000000-10-randu.csv', 'datasets/mnist_all.csv',
                      'datasets/Twitter.csv', 'datasets/tinyImages100k.csv']
              options:
                k: 3
                seed: 42
                naive_mode: True

    RANGESEARCH:
        run: ['metric']
        iteration: 3
        script: methods/matlab/range_search.py
        format: [csv, txt]
        datasets:
            - files: ['datasets/wine.csv', 'datasets/ionosphere.csv',
                      'datasets/cloud.csv', 'datasets/vehicle.csv',
                      'datasets/madelon_X.csv', 'datasets/arcene_X.csv',
                      'datasets/corel-histogram.csv', 'datasets/isolet.csv',
                      'datasets/covtype.csv', 'datasets/Twitter.csv']
              options:
                max: 0.02

    LinearRegression:
        run: ['metric']
        iteration: 3
        script: methods/matlab/linear_regression.py
        format: [csv, txt]
        datasets:
             - files: [ ['datasets/diabetes_X.csv'], ['datasets/cosExp_X.csv'],
                        ['datasets/mnist_all.csv'], ['datasets/tinyImages100k.csv'],
                        ['datasets/ticdata2000.csv'], ['datasets/TomsHardware.csv'],
                        ['datasets/madelon_train.csv', 'datasets/madelon_test.csv'],
                        ['datasets/arcene_train.csv', 'datasets/arcene_test.csv'] ]
    HMMGENERATE:
        run: ['metric']
        iteration: 3
        script: methods/matlab/hmm_generate.py
        format: [csv, txt, xml]
        datasets:
            - files: ['datasets/artificial_2DSignal_hmm.xml']
              options:
                length: 10000

    LogisticRegression:
            run: ['metric']
            script: methods/matlab/logistic_regression.py
            format: [csv, txt, arff]
            datasets:
                - files: [ ['datasets/oilspill_train.csv', 'datasets/oilspill_test.csv', 'datasets/oilspill_labels.csv'],
                           ['datasets/scene_train.csv', 'datasets/scene_test.csv', 'datasets/scene_labels.csv'],
                           ['datasets/webpage_train.csv', 'datasets/webpage_test.csv', 'datasets/webpage_labels.csv'],
                           ['datasets/isolet_train.csv', 'datasets/isolet_test.csv', 'datasets/isolet_labels.csv'],
                           ['datasets/mammography_train.csv', 'datasets/mammography_test.csv', 'datasets/mammography_labels.csv'],
                           ['datasets/reuters_train.csv', 'datasets/reuters_test.csv', 'datasets/reuters_labels.csv'],
                           ['datasets/abalone19_train.csv', 'datasets/abalone19_test.csv', 'datasets/abalone19_labels.csv'],
                           ['datasets/sickEuthyroid_train.csv', 'datasets/sickEuthyroid_test.csv', 'datasets/sickEuthyroid_labels.csv'],
                           ['datasets/abalone7_train.csv', 'datasets/abalone7_test.csv', 'datasets/abalone7_labels.csv'],
                           ['datasets/satellite_train.csv', 'datasets/satellite_test.csv', 'datasets/satellite_labels.csv'],
                           ['datasets/ecoli_train.csv', 'datasets/ecoli_test.csv', 'datasets/ecoli_labels.csv'] ]

    HMMVITERBI:
       run: ['metric']
       iteration: 3
       script: methods/matlab/hmm_viterbi.py
       format: [csv, txt, xml]
       datasets:
           - files: [ ['datasets/artificial_2DSignal.csv', 'datasets/artificial_2DSignal_hmm.xml'] ]
    DTC:
       run: ['metric']
       script: methods/matlab/dtc.py
       format: [csv, txt, arff]
       datasets:
           - files: [ ['datasets/iris_train.csv', 'datasets/iris_test.csv', 'datasets/iris_labels.csv'],
                      ['datasets/oilspill_train.csv', 'datasets/oilspill_test.csv', 'datasets/oilspill_labels.csv'],
                      ['datasets/scene_train.csv', 'datasets/scene_test.csv', 'datasets/scene_labels.csv'],
                      ['datasets/webpage_train.csv', 'datasets/webpage_test.csv', 'datasets/webpage_labels.csv'],
                      ['datasets/isolet_train.csv', 'datasets/isolet_test.csv', 'datasets/isolet_labels.csv'],
                      ['datasets/mammography_train.csv', 'datasets/mammography_test.csv', 'datasets/mammography_labels.csv'],
                      ['datasets/reuters_train.csv', 'datasets/reuters_test.csv', 'datasets/reuters_labels.csv'],
                      ['datasets/abalone19_train.csv', 'datasets/abalone19_test.csv', 'datasets/abalone19_labels.csv'],
                      ['datasets/sickEuthyroid_train.csv', 'datasets/sickEuthyroid_test.csv', 'datasets/sickEuthyroid_labels.csv'],
                      ['datasets/abalone7_train.csv', 'datasets/abalone7_test.csv', 'datasets/abalone7_labels.csv'],
                      ['datasets/satellite_train.csv', 'datasets/satellite_test.csv', 'datasets/satellite_labels.csv'],
                      ['datasets/ecoli_train.csv', 'datasets/ecoli_test.csv', 'datasets/ecoli_labels.csv'] ]
    KNC:
       run: ['metric']
       script: methods/matlab/knc.py
       format: [csv, txt, arff]
       datasets:
           - files: [ ['datasets/iris_train.csv', 'datasets/iris_test.csv', 'datasets/iris_labels.csv'],
                      ['datasets/oilspill_train.csv', 'datasets/oilspill_test.csv', 'datasets/oilspill_labels.csv'],
                      ['datasets/scene_train.csv', 'datasets/scene_test.csv', 'datasets/scene_labels.csv'],
                      ['datasets/webpage_train.csv', 'datasets/webpage_test.csv', 'datasets/webpage_labels.csv'],
                      ['datasets/isolet_train.csv', 'datasets/isolet_test.csv', 'datasets/isolet_labels.csv'],
                      ['datasets/mammography_train.csv', 'datasets/mammography_test.csv', 'datasets/mammography_labels.csv'],
                      ['datasets/reuters_train.csv', 'datasets/reuters_test.csv', 'datasets/reuters_labels.csv'],
                      ['datasets/abalone19_train.csv', 'datasets/abalone19_test.csv', 'datasets/abalone19_labels.csv'],
                      ['datasets/sickEuthyroid_train.csv', 'datasets/sickEuthyroid_test.csv', 'datasets/sickEuthyroid_labels.csv'],
                      ['datasets/abalone7_train.csv', 'datasets/abalone7_test.csv', 'datasets/abalone7_labels.csv'],
                      ['datasets/satellite_train.csv', 'datasets/satellite_test.csv', 'datasets/satellite_labels.csv'],
                      ['datasets/ecoli_train.csv', 'datasets/ecoli_test.csv', 'datasets/ecoli_labels.csv'] ]
             
             options:
                k: 5

    LDA:
            run: ['metric']
            script: methods/matlab/lda.py
            format: [csv, txt, arff]
            datasets:
                - files: [ ['datasets/iris_train.csv', 'datasets/iris_test.csv', 'datasets/iris_labels.csv'],
                           ['datasets/oilspill_train.csv', 'datasets/oilspill_test.csv', 'datasets/oilspill_labels.csv'],
                           ['datasets/scene_train.csv', 'datasets/scene_test.csv', 'datasets/scene_labels.csv'],
                           ['datasets/webpage_train.csv', 'datasets/webpage_test.csv', 'datasets/webpage_labels.csv'],
                           ['datasets/isolet_train.csv', 'datasets/isolet_test.csv', 'datasets/isolet_labels.csv'],
                           ['datasets/mammography_train.csv', 'datasets/mammography_test.csv', 'datasets/mammography_labels.csv'],
                           ['datasets/reuters_train.csv', 'datasets/reuters_test.csv', 'datasets/reuters_labels.csv'],
                           ['datasets/abalone19_train.csv', 'datasets/abalone19_test.csv', 'datasets/abalone19_labels.csv'],
                           ['datasets/sickEuthyroid_train.csv', 'datasets/sickEuthyroid_test.csv', 'datasets/sickEuthyroid_labels.csv'],
                           ['datasets/abalone7_train.csv', 'datasets/abalone7_test.csv', 'datasets/abalone7_labels.csv'],
                           ['datasets/satellite_train.csv', 'datasets/satellite_test.csv', 'datasets/satellite_labels.csv'],
                           ['datasets/ecoli_train.csv', 'datasets/ecoli_test.csv', 'datasets/ecoli_labels.csv'] ]
             
    QDA:
            run: ['metric']
            script: methods/matlab/qda.py
            format: [csv, txt, arff]
            datasets:
                - files: [ ['datasets/iris_train.csv', 'datasets/iris_test.csv', 'datasets/iris_labels.csv'],
                           ['datasets/oilspill_train.csv', 'datasets/oilspill_test.csv', 'datasets/oilspill_labels.csv'],
                           ['datasets/scene_train.csv', 'datasets/scene_test.csv', 'datasets/scene_labels.csv'],
                           ['datasets/webpage_train.csv', 'datasets/webpage_test.csv', 'datasets/webpage_labels.csv'],
                           ['datasets/isolet_train.csv', 'datasets/isolet_test.csv', 'datasets/isolet_labels.csv'],
                           ['datasets/mammography_train.csv', 'datasets/mammography_test.csv', 'datasets/mammography_labels.csv'],
                           ['datasets/reuters_train.csv', 'datasets/reuters_test.csv', 'datasets/reuters_labels.csv'],
                           ['datasets/abalone19_train.csv', 'datasets/abalone19_test.csv', 'datasets/abalone19_labels.csv'],
                           ['datasets/sickEuthyroid_train.csv', 'datasets/sickEuthyroid_test.csv', 'datasets/sickEuthyroid_labels.csv'],
                           ['datasets/abalone7_train.csv', 'datasets/abalone7_test.csv', 'datasets/abalone7_labels.csv'],
                           ['datasets/satellite_train.csv', 'datasets/satellite_test.csv', 'datasets/satellite_labels.csv'],
                           ['datasets/ecoli_train.csv', 'datasets/ecoli_test.csv', 'datasets/ecoli_labels.csv'] ]
    SVR:
        run: ['metric']
        iteration: 3
        script: methods/scikit/svr.py
        format: [csv, txt]
        datasets:
            - files: [ ['datasets/diabetes.csv'],
                       ['datasets/cosExp.csv'],
                       ['datasets/TomsHardware.csv']]

    RANDOMFOREST:
            run: ['metric']
            script: methods/scikit/random_forest.py
            format: [csv, txt, arff]
            datasets:
                - files: [ ['datasets/iris_train.csv', 'datasets/iris_test.csv', 'datasets/iris_labels.csv'],
                           ['datasets/oilspill_train.csv', 'datasets/oilspill_test.csv', 'datasets/oilspill_labels.csv'],
                           ['datasets/scene_train.csv', 'datasets/scene_test.csv', 'datasets/scene_labels.csv'],
                           ['datasets/webpage_train.csv', 'datasets/webpage_test.csv', 'datasets/webpage_labels.csv'], 
                           ['datasets/isolet_train.csv', 'datasets/isolet_test.csv', 'datasets/isolet_labels.csv'],
                           ['datasets/mammography_train.csv', 'datasets/mammography_test.csv', 'datasets/mammography_labels.csv'],
                           ['datasets/reuters_train.csv', 'datasets/reuters_test.csv', 'datasets/reuters_labels.csv'],
                           ['datasets/abalone19_train.csv', 'datasets/abalone19_test.csv', 'datasets/abalone19_labels.csv'],
                           ['datasets/sickEuthyroid_train.csv', 'datasets/sickEuthyroid_test.csv', 'datasets/sickEuthyroid_labels.csv'],
                           ['datasets/abalone7_train.csv', 'datasets/abalone7_test.csv', 'datasets/abalone7_labels.csv'],
                           ['datasets/satellite_train.csv', 'datasets/satellite_test.csv', 'datasets/satellite_labels.csv'],
                           ['datasets/ecoli_train.csv', 'datasets/ecoli_test.csv', 'datasets/ecoli_labels.csv'] ]
                  options:
                     num_trees: 50

---
# Scikit-Learn: machine learning in Python
library: scikit
methods:
    ICA:
        run: ['metric']
        iteration: 3
        script: methods/scikit/ica.py
        format: [csv, txt]
        datasets:
            - files: ['datasets/iris.csv', 'datasets/wine.csv',
                      'datasets/cities.csv', 'datasets/diabetes_X.csv']

    PCA:
        run: ['metric']
        iteration: 3
        script: methods/scikit/pca.py
        format: [csv, txt]
        datasets:
            - files: ['datasets/iris.csv', 'datasets/wine.csv',
                      'datasets/cities.csv', 'datasets/diabetes_X.csv',
                      'datasets/artificial_data.csv', 'datasets/ionosphere.csv',
                      'datasets/bank8FM.csv', 'datasets/faces.csv',
                      'datasets/shuttle_train.csv', 'datasets/dexter_test.csv',
                      'datasets/arcene_X.csv','datasets/madelon_X.csv',
                      'datasets/corel-histogram.csv', 'datasets/isolet.csv',
                      'datasets/covtype.csv', 'datasets/1000000-10-randu.csv',
                      'datasets/mnist_all.csv', 'datasets/Twitter.csv',
                      'datasets/tinyImages100k.csv', 'datasets/yearpredictionmsd.csv']

            - files: ['datasets/iris.csv', 'datasets/wine.csv',
                      'datasets/cities.csv', 'datasets/diabetes_X.csv',
                      'datasets/artificial_data.csv', 'datasets/ionosphere.csv',
                      'datasets/bank8FM.csv', 'datasets/faces.csv',
                      'datasets/shuttle_train.csv', 'datasets/dexter_test.csv',
                      'datasets/arcene_X.csv','datasets/madelon_X.csv',
                      'datasets/corel-histogram.csv', 'datasets/isolet.csv',
                      'datasets/covtype.csv', 'datasets/1000000-10-randu.csv',
                      'datasets/mnist_all.csv', 'datasets/Twitter.csv',
                      'datasets/tinyImages100k.csv', 'datasets/yearpredictionmsd.csv']
              options:
                new_dimensionality: 2

            - files: ['datasets/iris.csv', 'datasets/wine.csv',
                      'datasets/cities.csv', 'datasets/diabetes_X.csv',
                      'datasets/artificial_data.csv', 'datasets/ionosphere.csv',
                      'datasets/bank8FM.csv', 'datasets/faces.csv',
                      'datasets/shuttle_train.csv', 'datasets/dexter_test.csv',
                      'datasets/arcene_X.csv','datasets/madelon_X.csv',
                      'datasets/corel-histogram.csv', 'datasets/isolet.csv',
                      'datasets/covtype.csv', 'datasets/1000000-10-randu.csv',
                      'datasets/mnist_all.csv', 'datasets/Twitter.csv',
                      'datasets/tinyImages100k.csv', 'datasets/yearpredictionmsd.csv']
              options:
                new_dimensionality: 2
                whiten: True

    PERCEPTRON:
        run: ['metric']
        script: methods/scikit/perceptron.py
        format: [csv, txt, arff]
        datasets:
            - files: [ ['datasets/iris_train.csv', 'datasets/iris_test.csv', 'datasets/iris_labels.csv'],
                       ['datasets/oilspill_train.csv', 'datasets/oilspill_test.csv', 'datasets/oilspill_labels.csv'],
                       ['datasets/scene_train.csv', 'datasets/scene_test.csv', 'datasets/scene_labels.csv'],
                       ['datasets/webpage_train.csv', 'datasets/webpage_test.csv', 'datasets/webpage_labels.csv'],
                       ['datasets/isolet_train.csv', 'datasets/isolet_test.csv', 'datasets/isolet_labels.csv'],
                       ['datasets/mammography_train.csv', 'datasets/mammography_test.csv', 'datasets/mammography_labels.csv'],
                       ['datasets/reuters_train.csv', 'datasets/reuters_test.csv', 'datasets/reuters_labels.csv'],
                       ['datasets/abalone19_train.csv', 'datasets/abalone19_test.csv', 'datasets/abalone19_labels.csv'],
                       ['datasets/sickEuthyroid_train.csv', 'datasets/sickEuthyroid_test.csv', 'datasets/sickEuthyroid_labels.csv'],
                       ['datasets/abalone7_train.csv', 'datasets/abalone7_test.csv', 'datasets/abalone7_labels.csv'],
                       ['datasets/satellite_train.csv', 'datasets/satellite_test.csv', 'datasets/satellite_labels.csv'],
                       ['datasets/ecoli_train.csv', 'datasets/ecoli_test.csv', 'datasets/ecoli_labels.csv'] ]
              options:
                max_iterations: 10000

    ADABOOST:
            run: ['metric']
            script: methods/scikit/adaboost.py
            format: [csv, txt, arff]
            datasets:
                - files: [ ['datasets/iris_train.csv', 'datasets/iris_test.csv', 'datasets/iris_labels.csv'],
                           ['datasets/oilspill_train.csv', 'datasets/oilspill_test.csv', 'datasets/oilspill_labels.csv'],
                           ['datasets/scene_train.csv', 'datasets/scene_test.csv', 'datasets/scene_labels.csv'],
                           ['datasets/webpage_train.csv', 'datasets/webpage_test.csv', 'datasets/webpage_labels.csv'],
                           ['datasets/isolet_train.csv', 'datasets/isolet_test.csv', 'datasets/isolet_labels.csv'],
                           ['datasets/mammography_train.csv', 'datasets/mammography_test.csv', 'datasets/mammography_labels.csv'],
                           ['datasets/reuters_train.csv', 'datasets/reuters_test.csv', 'datasets/reuters_labels.csv'],
                           ['datasets/abalone19_train.csv', 'datasets/abalone19_test.csv', 'datasets/abalone19_labels.csv'],
                           ['datasets/sickEuthyroid_train.csv', 'datasets/sickEuthyroid_test.csv', 'datasets/sickEuthyroid_labels.csv'],
                           ['datasets/abalone7_train.csv', 'datasets/abalone7_test.csv', 'datasets/abalone7_labels.csv'],
                           ['datasets/satellite_train.csv', 'datasets/satellite_test.csv', 'datasets/satellite_labels.csv'],
                           ['datasets/ecoli_train.csv', 'datasets/ecoli_test.csv', 'datasets/ecoli_labels.csv'] ]

    DTC:
            run: ['metric']
            script: methods/scikit/dtc.py
            format: [csv, txt, arff]
            datasets:
                - files: [ ['datasets/iris_train.csv', 'datasets/iris_test.csv', 'datasets/iris_labels.csv'],
                           ['datasets/oilspill_train.csv', 'datasets/oilspill_test.csv', 'datasets/oilspill_labels.csv'],
                           ['datasets/scene_train.csv', 'datasets/scene_test.csv', 'datasets/scene_labels.csv'],
                           ['datasets/webpage_train.csv', 'datasets/webpage_test.csv', 'datasets/webpage_labels.csv'],
                           ['datasets/isolet_train.csv', 'datasets/isolet_test.csv', 'datasets/isolet_labels.csv'],
                           ['datasets/mammography_train.csv', 'datasets/mammography_test.csv', 'datasets/mammography_labels.csv'],
                           ['datasets/reuters_train.csv', 'datasets/reuters_test.csv', 'datasets/reuters_labels.csv'],
                           ['datasets/abalone19_train.csv', 'datasets/abalone19_test.csv', 'datasets/abalone19_labels.csv'],
                           ['datasets/sickEuthyroid_train.csv', 'datasets/sickEuthyroid_test.csv', 'datasets/sickEuthyroid_labels.csv'],
                           ['datasets/abalone7_train.csv', 'datasets/abalone7_test.csv', 'datasets/abalone7_labels.csv'],
                           ['datasets/satellite_train.csv', 'datasets/satellite_test.csv', 'datasets/satellite_labels.csv'],
                           ['datasets/ecoli_train.csv', 'datasets/ecoli_test.csv', 'datasets/ecoli_labels.csv'] ]

    ElasticNet:
            run: ['metric']
            script: methods/scikit/elastic_net.py
            format: [csv, txt, arff]
            datasets:
                - files: [ ['datasets/iris_train.csv', 'datasets/iris_test.csv', 'datasets/iris_labels.csv'],
                           ['datasets/oilspill_train.csv', 'datasets/oilspill_test.csv', 'datasets/oilspill_labels.csv'],
                           ['datasets/scene_train.csv', 'datasets/scene_test.csv', 'datasets/scene_labels.csv'],
                           ['datasets/webpage_train.csv', 'datasets/webpage_test.csv', 'datasets/webpage_labels.csv'],
                           ['datasets/isolet_train.csv', 'datasets/isolet_test.csv', 'datasets/isolet_labels.csv'],
                           ['datasets/mammography_train.csv', 'datasets/mammography_test.csv', 'datasets/mammography_labels.csv'],
                           ['datasets/reuters_train.csv', 'datasets/reuters_test.csv', 'datasets/reuters_labels.csv'],
                           ['datasets/abalone19_train.csv', 'datasets/abalone19_test.csv', 'datasets/abalone19_labels.csv'],
                           ['datasets/sickEuthyroid_train.csv', 'datasets/sickEuthyroid_test.csv', 'datasets/sickEuthyroid_labels.csv'],
                           ['datasets/abalone7_train.csv', 'datasets/abalone7_test.csv', 'datasets/abalone7_labels.csv'],
                           ['datasets/satellite_train.csv', 'datasets/satellite_test.csv', 'datasets/satellite_labels.csv'],
                           ['datasets/ecoli_train.csv', 'datasets/ecoli_test.csv', 'datasets/ecoli_labels.csv'] ]

    KNC:
            run: ['metric']
            script: methods/scikit/knc.py
            format: [csv, txt, arff]
            datasets:
                - files: [ ['datasets/iris_train.csv', 'datasets/iris_test.csv', 'datasets/iris_labels.csv'],
                           ['datasets/oilspill_train.csv', 'datasets/oilspill_test.csv', 'datasets/oilspill_labels.csv'],
                           ['datasets/scene_train.csv', 'datasets/scene_test.csv', 'datasets/scene_labels.csv'],
                           ['datasets/webpage_train.csv', 'datasets/webpage_test.csv', 'datasets/webpage_labels.csv'],
                           ['datasets/isolet_train.csv', 'datasets/isolet_test.csv', 'datasets/isolet_labels.csv'],
                           ['datasets/mammography_train.csv', 'datasets/mammography_test.csv', 'datasets/mammography_labels.csv'],
                           ['datasets/reuters_train.csv', 'datasets/reuters_test.csv', 'datasets/reuters_labels.csv'],
                           ['datasets/abalone19_train.csv', 'datasets/abalone19_test.csv', 'datasets/abalone19_labels.csv'],
                           ['datasets/sickEuthyroid_train.csv', 'datasets/sickEuthyroid_test.csv', 'datasets/sickEuthyroid_labels.csv'],
                           ['datasets/abalone7_train.csv', 'datasets/abalone7_test.csv', 'datasets/abalone7_labels.csv'],
                           ['datasets/satellite_train.csv', 'datasets/satellite_test.csv', 'datasets/satellite_labels.csv'],
                           ['datasets/ecoli_train.csv', 'datasets/ecoli_test.csv', 'datasets/ecoli_labels.csv'] ]
                  options:
                     k: 5

    QDA:
            run: ['metric']
            script: methods/scikit/qda.py
            format: [csv, txt, arff]
            datasets:
                - files: [ ['datasets/iris_train.csv', 'datasets/iris_test.csv', 'datasets/iris_labels.csv'],
                           ['datasets/oilspill_train.csv', 'datasets/oilspill_test.csv', 'datasets/oilspill_labels.csv'],
                           ['datasets/scene_train.csv', 'datasets/scene_test.csv', 'datasets/scene_labels.csv'],
                           ['datasets/webpage_train.csv', 'datasets/webpage_test.csv', 'datasets/webpage_labels.csv'],
                           ['datasets/isolet_train.csv', 'datasets/isolet_test.csv', 'datasets/isolet_labels.csv'],
                           ['datasets/mammography_train.csv', 'datasets/mammography_test.csv', 'datasets/mammography_labels.csv'],
                           ['datasets/reuters_train.csv', 'datasets/reuters_test.csv', 'datasets/reuters_labels.csv'],
                           ['datasets/abalone19_train.csv', 'datasets/abalone19_test.csv', 'datasets/abalone19_labels.csv'],
                           ['datasets/sickEuthyroid_train.csv', 'datasets/sickEuthyroid_test.csv', 'datasets/sickEuthyroid_labels.csv'],
                           ['datasets/abalone7_train.csv', 'datasets/abalone7_test.csv', 'datasets/abalone7_labels.csv'],
                           ['datasets/satellite_train.csv', 'datasets/satellite_test.csv', 'datasets/satellite_labels.csv'],
                           ['datasets/ecoli_train.csv', 'datasets/ecoli_test.csv', 'datasets/ecoli_labels.csv'] ]

    RANDOMFOREST:
            run: ['metric']
            script: methods/scikit/random_forest.py
            format: [csv, txt, arff]
            datasets:
                - files: [ ['datasets/iris_train.csv', 'datasets/iris_test.csv', 'datasets/iris_labels.csv'],
                           ['datasets/oilspill_train.csv', 'datasets/oilspill_test.csv', 'datasets/oilspill_labels.csv'],
                           ['datasets/scene_train.csv', 'datasets/scene_test.csv', 'datasets/scene_labels.csv'],
                           ['datasets/webpage_train.csv', 'datasets/webpage_test.csv', 'datasets/webpage_labels.csv'], 
                           ['datasets/isolet_train.csv', 'datasets/isolet_test.csv', 'datasets/isolet_labels.csv'],
                           ['datasets/mammography_train.csv', 'datasets/mammography_test.csv', 'datasets/mammography_labels.csv'],
                           ['datasets/reuters_train.csv', 'datasets/reuters_test.csv', 'datasets/reuters_labels.csv'],
                           ['datasets/abalone19_train.csv', 'datasets/abalone19_test.csv', 'datasets/abalone19_labels.csv'],
                           ['datasets/sickEuthyroid_train.csv', 'datasets/sickEuthyroid_test.csv', 'datasets/sickEuthyroid_labels.csv'],
                           ['datasets/abalone7_train.csv', 'datasets/abalone7_test.csv', 'datasets/abalone7_labels.csv'],
                           ['datasets/satellite_train.csv', 'datasets/satellite_test.csv', 'datasets/satellite_labels.csv'],
                           ['datasets/ecoli_train.csv', 'datasets/ecoli_test.csv', 'datasets/ecoli_labels.csv'] ]
                  options:
                    num_trees: 50
                    max_depth: 10
                    fitness_function: entropy
                    minimum_samples_split: 4
                    minimum_leaf_size: 2
                    num_jobs: 2
    SVM:
            run: ['metric']
            script: methods/scikit/svm.py
            format: [csv, txt, arff]
            datasets:
                - files: [ ['datasets/iris_train.csv', 'datasets/iris_test.csv', 'datasets/iris_labels.csv'],
                           ['datasets/oilspill_train.csv', 'datasets/oilspill_test.csv', 'datasets/oilspill_labels.csv'],
                           ['datasets/scene_train.csv', 'datasets/scene_test.csv', 'datasets/scene_labels.csv'],
                           ['datasets/webpage_train.csv', 'datasets/webpage_test.csv', 'datasets/webpage_labels.csv'],
                           ['datasets/isolet_train.csv', 'datasets/isolet_test.csv', 'datasets/isolet_labels.csv'],
                           ['datasets/mammography_train.csv', 'datasets/mammography_test.csv', 'datasets/mammography_labels.csv'],
                           ['datasets/reuters_train.csv', 'datasets/reuters_test.csv', 'datasets/reuters_labels.csv'],
                           ['datasets/abalone19_train.csv', 'datasets/abalone19_test.csv', 'datasets/abalone19_labels.csv'],
                           ['datasets/sickEuthyroid_train.csv', 'datasets/sickEuthyroid_test.csv', 'datasets/sickEuthyroid_labels.csv'],
                           ['datasets/abalone7_train.csv', 'datasets/abalone7_test.csv', 'datasets/abalone7_labels.csv'],
                           ['datasets/satellite_train.csv', 'datasets/satellite_test.csv', 'datasets/satellite_labels.csv'],
                           ['datasets/ecoli_train.csv', 'datasets/ecoli_test.csv', 'datasets/ecoli_labels.csv'] ]


    LDA:
            run: ['metric']
            script: methods/scikit/lda.py
            format: [csv, txt, arff]
            datasets:
                - files: [ ['datasets/iris_train.csv', 'datasets/iris_test.csv', 'datasets/iris_labels.csv'],
                           ['datasets/oilspill_train.csv', 'datasets/oilspill_test.csv', 'datasets/oilspill_labels.csv'],
                           ['datasets/scene_train.csv', 'datasets/scene_test.csv', 'datasets/scene_labels.csv'],
                           ['datasets/webpage_train.csv', 'datasets/webpage_test.csv', 'datasets/webpage_labels.csv'],
                           ['datasets/isolet_train.csv', 'datasets/isolet_test.csv', 'datasets/isolet_labels.csv'],
                           ['datasets/mammography_train.csv', 'datasets/mammography_test.csv', 'datasets/mammography_labels.csv'],
                           ['datasets/reuters_train.csv', 'datasets/reuters_test.csv', 'datasets/reuters_labels.csv'],
                           ['datasets/abalone19_train.csv', 'datasets/abalone19_test.csv', 'datasets/abalone19_labels.csv'],
                           ['datasets/sickEuthyroid_train.csv', 'datasets/sickEuthyroid_test.csv', 'datasets/sickEuthyroid_labels.csv'],
                           ['datasets/abalone7_train.csv', 'datasets/abalone7_test.csv', 'datasets/abalone7_labels.csv'],
                           ['datasets/satellite_train.csv', 'datasets/satellite_test.csv', 'datasets/satellite_labels.csv'],
                           ['datasets/ecoli_train.csv', 'datasets/ecoli_test.csv', 'datasets/ecoli_labels.csv'] ]

    NMF:
        run: ['metric']
        iteration: 3
        script: methods/scikit/nmf.py
        format: [csv, txt]
        datasets:
            - files: ['datasets/ionosphere.csv', 'datasets/piano_magnitude_spectogram.csv',
                      'datasets/optdigits.csv', 'datasets/waveform.csv',
                      'datasets/TomsHardware.csv', 'datasets/pendigits.csv',
                      'datasets/isolet.csv', 'datasets/mnist_all.csv',
                      'datasets/tinyImages100k.csv', 'datasets/yearpredictionmsd.csv']
              options:
                rank: 6

    KMEANS:
        run: ['metric']
        iteration: 3
        script: methods/scikit/kmeans.py
        format: [csv, txt, arff]
        datasets:
            - files: [ ['datasets/waveform.csv', 'datasets/waveform_centroids.csv'] ]
              options:
                clusters: 2

            - files: [ ['datasets/wine.csv', 'datasets/wine_centroids.csv'],
                       ['datasets/iris.csv', 'datasets/iris_centroids.csv'] ]
              options:
                clusters: 3

            - files: [ ['datasets/cloud.csv', 'datasets/cloud_centroids.csv'] ]
              options:
                clusters: 5

            - files: [ ['datasets/USCensus1990.csv', 'datasets/USCensus1990_centroids.csv'] ]
              options:
                clusters: 6

            - files: [ ['datasets/covtype.csv', 'datasets/covtype_centroids.csv'],
                       ['datasets/wine_qual.csv', 'datasets/wine_qual_centroids.csv'] ]
              options:
                clusters: 7

            - files: [ ['datasets/isolet.csv', 'datasets/isolet_centroids.csv'] ]
              options:
                clusters: 26

            - files: [ ['datasets/mnist_all.csv', 'datasets/mnist_all_centroids.csv'],
                       ['datasets/corel-histogram.csv', 'datasets/corel-histogram_centroids.csv'] ]
              options:
                clusters: 10

            - files: [ ['datasets/1000000-10-randu.csv'] ]
              options:
                centroids: 75
    NBC:
        run: ['metric']
        iteration: 3
        script: methods/scikit/nbc.py
        format: [csv, txt]
        datasets:
            - files: [ ['datasets/iris_train.csv', 'datasets/iris_test.csv'],
                     ['datasets/transfusion_train.csv', 'datasets/transfusion_test.csv'],
                     ['datasets/madelon_train.csv', 'datasets/madelon_test.csv'] ]
    KPCA:
        run: ['metric']
        iteration: 3
        script: methods/scikit/kernel_pca.py
        format: [csv, txt]
        datasets:
            - files: ['datasets/circle_data.csv', 'datasets/stock.csv',
                      'datasets/abalone.csv', 'datasets/bank8FM.csv',
                      'datasets/waveform.csv', 'datasets/TomsHardware.csv',
                      'datasets/arcene_X.csv', 'datasets/madelon_X.csv',
                      'datasets/pendigits.csv', 'datasets/isolet.csv',
                      'datasets/covtype.csv']
              options:
                kernel: linear

            - files: ['datasets/circle_data.csv', 'datasets/stock.csv',
                      'datasets/abalone.csv', 'datasets/bank8FM.csv',
                      'datasets/waveform.csv', 'datasets/TomsHardware.csv',
                      'datasets/arcene_X.csv', 'datasets/madelon_X.csv',
                      'datasets/pendigits.csv', 'datasets/isolet.csv',
                      'datasets/covtype.csv']
              options:
                kernel: polynomial

            - files: ['datasets/circle_data.csv', 'datasets/stock.csv',
                      'datasets/abalone.csv', 'datasets/bank8FM.csv',
                      'datasets/waveform.csv', 'datasets/TomsHardware.csv',
                      'datasets/arcene_X.csv', 'datasets/madelon_X.csv',
                      'datasets/pendigits.csv', 'datasets/isolet.csv',
                      'datasets/covtype.csv']
              options:
                kernel: hyptan
    ANN:
        run: ['metric']
        script: methods/scikit/LSHForest.py
        format: [csv, txt, arff]
        datasets:
            - files: [ ['datasets/iris_train.csv', 'datasets/iris_test.csv', 'datasets/iris_labels.csv'],
                       ['datasets/oilspill_train.csv', 'datasets/oilspill_test.csv', 'datasets/oilspill_labels.csv'],
                       ['datasets/scene_train.csv', 'datasets/scene_test.csv', 'datasets/scene_labels.csv'],
                       ['datasets/webpage_train.csv', 'datasets/webpage_test.csv', 'datasets/webpage_labels.csv'],
                       ['datasets/isolet_train.csv', 'datasets/isolet_test.csv', 'datasets/isolet_labels.csv'],
                       ['datasets/mammography_train.csv', 'datasets/mammography_test.csv', 'datasets/mammography_labels.csv'],
                       ['datasets/reuters_train.csv', 'datasets/reuters_test.csv', 'datasets/reuters_labels.csv'],
                       ['datasets/abalone19_train.csv', 'datasets/abalone19_test.csv', 'datasets/abalone19_labels.csv'],
                       ['datasets/sickEuthyroid_train.csv', 'datasets/sickEuthyroid_test.csv', 'datasets/sickEuthyroid_labels.csv'],
                       ['datasets/abalone7_train.csv', 'datasets/abalone7_test.csv', 'datasets/abalone7_labels.csv'],
                       ['datasets/satellite_train.csv', 'datasets/satellite_test.csv', 'datasets/satellite_labels.csv'],
                       ['datasets/ecoli_train.csv', 'datasets/ecoli_test.csv', 'datasets/ecoli_labels.csv'] ]
    LARS:
        run: ['metric']
        iteration: 3
        script: methods/scikit/lars.py
        format: [csv, txt]
        datasets:
            - files: [ ['datasets/diabetes_X.csv', 'datasets/diabetes_y.csv'],
                       ['datasets/cosExp_X.csv', 'datasets/cosExp_y.csv'],
                       ['datasets/arcene_X.csv', 'datasets/arcene_y.csv'],
                       ['datasets/madelon_X.csv', 'datasets/madelon_y.csv'] ]
              options:
                lambda1: 0.01

    LASSO:
        run: ['metric']
        iteration: 3
        script: methods/scikit/lasso.py
        format: [csv, txt]
        datasets:
            - files: [ ['datasets/diabetes_X.csv', 'datasets/diabetes_y.csv'],
                       ['datasets/cosExp_X.csv', 'datasets/cosExp_y.csv'],
                       ['datasets/arcene_X.csv', 'datasets/arcene_y.csv'],
                       ['datasets/madelon_X.csv', 'datasets/madelon_y.csv'] ]
              # script does not accept any options currently
              # options: '-l 0.01'

    SVR:
        run: ['metric']
        iteration: 3
        script: methods/scikit/svr.py
        format: [csv, txt]
        datasets:
            - files: [ ['datasets/diabetes.csv'],
                       ['datasets/cosExp.csv'],
                       ['datasets/TomsHardware.csv']]
              options:
                c: 1.0
                epsilon: 1.0
                gamma: 0.1

    ALLKNN:
        run: ['metric']
        iteration: 3
        script: methods/scikit/allknn.py
        format: [csv, txt]
        datasets:
            - files: ['datasets/wine.csv', 'datasets/cloud.csv',
                      'datasets/wine_qual.csv', 'datasets/isolet.csv',
                      'datasets/corel-histogram.csv', 'datasets/covtype.csv',
                      'datasets/1000000-10-randu.csv', 'datasets/mnist_all.csv',
                      'datasets/Twitter.csv', 'datasets/tinyImages100k.csv']
              options:
                k: 3 # random seed cannot be set
    GMM:
        run: ['metric']
        iteration: 3
        script: methods/scikit/gmm.py
        format: [csv, txt]
        datasets:
            - files: ['datasets/artificial_2DSignal.csv', 'datasets/artificial_5DSignal.csv',
                      'datasets/iris.csv', 'datasets/wine.csv',
                      'datasets/vehicle.csv', 'datasets/USCensus1990.csv',
                      'datasets/optdigits.csv', 'datasets/isolet.csv',
                      'datasets/TomsHardware.csv', 'datasets/covtype.csv']
              options:
                gaussians: 3

    LinearRegression:
        run: ['metric']
        iteration: 3
        script: methods/scikit/linear_regression.py
        format: [csv, txt, arff]
        datasets:
             - files: [ ['datasets/diabetes_X.csv'], ['datasets/cosExp_X.csv'],
                        ['datasets/mnist_all.csv'], ['datasets/tinyImages100k.csv'],
                        ['datasets/ticdata2000.csv'], ['datasets/TomsHardware.csv'],
                        ['datasets/madelon_train.csv', 'datasets/madelon_test.csv'],
                        ['datasets/arcene_train.csv', 'datasets/arcene_test.csv'] ]
    SparseCoding:
        run: ['metric']
        iteration: 3
        script: methods/scikit/sparse_coding.py
        format: [csv, txt]
        datasets:
            - files: ['datasets/pendigits.csv']
              options:
                atoms: 12
                seed: 42
                max_iterations: 100

            - files: ['datasets/pendigits.csv']
              options:
                atoms: 12
                seed: 42

            - files: ['datasets/pendigits.csv']
              options:
                atoms: 12
                seed: 42
                normalize: True

    LinearRidgeRegression:
        run: ['metric']
        iteration: 3
        script: methods/scikit/linear_ridge_regression.py
        format: [csv, txt]
        datasets:
            - files: [ ['datasets/sickEuthyroid_train.csv', 'datasets/sickEuthyroid_test.csv', 'datasets/sickEuthyroid_labels.csv'],
                       ['datasets/webpage_train.csv', 'datasets/webpage_test.csv', 'datasets/webpage_labels.csv'] ]
              options:
                alpha: 1.0
            - files: [ ['datasets/ecoli_train.csv', 'datasets/ecoli_test.csv', 'datasets/ecoli_labels.csv'],
                       ['datasets/mammography_train.csv', 'datasets/mammography_test.csv', 'datasets/mammography_labels.csv'] ]
              options:
                alpha: 5.0
            - files: [ ['datasets/abalone7_train.csv', 'datasets/abalone7_test.csv', 'datasets/abalone7_labels.csv'],
                       ['datasets/abalone19_train.csv', 'datasets/abalone19_test.csv', 'datasets/abalone19_labels.csv'] ]
              options:
                alpha: 50.0

    LogisticRegression:
        run: ['metric']
        iteration: 3
        script: methods/scikit/logistic_regression.py
        format: [csv,txt]
        datasets:
            - files: [ ['datasets/iris_train.csv', 'datasets/iris_test.csv', 'datasets/iris_labels.csv'],
                       ['datasets/oilspill_train.csv', 'datasets/oilspill_test.csv', 'datasets/oilspill_labels.csv'],
                       ['datasets/scene_train.csv', 'datasets/scene_test.csv', 'datasets/scene_labels.csv'],
                       ['datasets/webpage_train.csv', 'datasets/webpage_test.csv', 'datasets/webpage_labels.csv'],
                       ['datasets/isolet_train.csv', 'datasets/isolet_test.csv', 'datasets/isolet_labels.csv'],
                       ['datasets/mammography_train.csv', 'datasets/mammography_test.csv', 'datasets/mammography_labels.csv'],
                       ['datasets/reuters_train.csv', 'datasets/reuters_test.csv', 'datasets/reuters_labels.csv'],
                       ['datasets/abalone19_train.csv', 'datasets/abalone19_test.csv', 'datasets/abalone19_labels.csv'],
                       ['datasets/sickEuthyroid_train.csv', 'datasets/sickEuthyroid_test.csv', 'datasets/sickEuthyroid_labels.csv'],
                       ['datasets/abalone7_train.csv', 'datasets/abalone7_test.csv', 'datasets/abalone7_labels.csv'],
                       ['datasets/satellite_train.csv', 'datasets/satellite_test.csv', 'datasets/satellite_labels.csv'],
                       ['datasets/ecoli_train.csv', 'datasets/ecoli_test.csv', 'datasets/ecoli_labels.csv'] ]
---
# mlpy is a Python module for Machine Learning built on top of NumPy/SciPy
# and the GNU Scientific Libraries.
library: mlpy
methods:
    PCA:
        run: ['metric']
        iteration: 3
        script: methods/mlpy/pca.py
        format: [csv, txt]
        datasets:
            - files: ['datasets/iris.csv', 'datasets/wine.csv',
                      'datasets/cities.csv', 'datasets/diabetes_X.csv',
                      'datasets/artificial_data.csv', 'datasets/ionosphere.csv',
                      'datasets/bank8FM.csv', 'datasets/faces.csv',
                      'datasets/shuttle_train.csv', 'datasets/dexter_test.csv',
                      'datasets/arcene_X.csv','datasets/madelon_X.csv',
                      'datasets/corel-histogram.csv', 'datasets/isolet.csv',
                      'datasets/covtype.csv', 'datasets/1000000-10-randu.csv',
                      'datasets/mnist_all.csv', 'datasets/Twitter.csv',
                      'datasets/tinyImages100k.csv', 'datasets/yearpredictionmsd.csv']

            - files: ['datasets/iris.csv', 'datasets/wine.csv',
                      'datasets/cities.csv', 'datasets/diabetes_X.csv',
                      'datasets/artificial_data.csv', 'datasets/ionosphere.csv',
                      'datasets/bank8FM.csv', 'datasets/faces.csv',
                      'datasets/shuttle_train.csv', 'datasets/dexter_test.csv',
                      'datasets/arcene_X.csv','datasets/madelon_X.csv',
                      'datasets/corel-histogram.csv', 'datasets/isolet.csv',
                      'datasets/covtype.csv', 'datasets/1000000-10-randu.csv',
                      'datasets/mnist_all.csv', 'datasets/Twitter.csv',
                      'datasets/tinyImages100k.csv', 'datasets/yearpredictionmsd.csv']
              options:
                new_dimensionality: 2

            - files: ['datasets/iris.csv', 'datasets/wine.csv',
                      'datasets/cities.csv', 'datasets/diabetes_X.csv',
                      'datasets/artificial_data.csv', 'datasets/ionosphere.csv',
                      'datasets/bank8FM.csv', 'datasets/faces.csv',
                      'datasets/shuttle_train.csv', 'datasets/dexter_test.csv',
                      'datasets/arcene_X.csv','datasets/madelon_X.csv',
                      'datasets/corel-histogram.csv', 'datasets/isolet.csv',
                      'datasets/covtype.csv', 'datasets/1000000-10-randu.csv',
                      'datasets/mnist_all.csv', 'datasets/Twitter.csv',
                      'datasets/tinyImages100k.csv', 'datasets/yearpredictionmsd.csv']
              options:
                new_dimensionality: 2
                whiten: True

    KMEANS:
        run: ['metric']
        iteration: 3
        script: methods/mlpy/kmeans.py
        format: [csv, txt, arff]
        datasets:
            - files: [ ['datasets/waveform.csv', 'datasets/waveform_centroids.csv'] ]
              options:
                clusters: 2

            - files: [ ['datasets/wine.csv', 'datasets/wine_centroids.csv'],
                       ['datasets/iris.csv', 'datasets/iris_centroids.csv'] ]
              options:
                clusters: 3

            - files: [ ['datasets/cloud.csv', 'datasets/cloud_centroids.csv'] ]
              options:
                clusters: 5

            - files: [ ['datasets/USCensus1990.csv', 'datasets/USCensus1990_centroids.csv'] ]
              options:
                clusters: 6

            - files: [ ['datasets/covtype.csv', 'datasets/covtype_centroids.csv'],
                       ['datasets/wine_qual.csv', 'datasets/wine_qual_centroids.csv'] ]
              options:
                clusters: 7

            - files: [ ['datasets/isolet.csv', 'datasets/isolet_centroids.csv'] ]
              options:
                clusters: 26

            - files: [ ['datasets/mnist_all.csv', 'datasets/mnist_all_centroids.csv'],
                       ['datasets/corel-histogram.csv', 'datasets/corel-histogram_centroids.csv'] ]
              options:
                clusters: 10

            - files: [ ['datasets/1000000-10-randu.csv'] ]
              options:
                clusters: 75

    ElasticNet:
            run: ['metric']
            script: methods/mlpy/elastic_net.py
            format: [csv, txt, arff]
            datasets:
                - files: [ ['datasets/iris_train.csv', 'datasets/iris_test.csv', 'datasets/iris_labels.csv'],
                           ['datasets/oilspill_train.csv', 'datasets/oilspill_test.csv', 'datasets/oilspill_labels.csv'],
                           ['datasets/scene_train.csv', 'datasets/scene_test.csv', 'datasets/scene_labels.csv'],
                           ['datasets/webpage_train.csv', 'datasets/webpage_test.csv', 'datasets/webpage_labels.csv'],
                           ['datasets/isolet_train.csv', 'datasets/isolet_test.csv', 'datasets/isolet_labels.csv'],
                           ['datasets/mammography_train.csv', 'datasets/mammography_test.csv', 'datasets/mammography_labels.csv'],
                           ['datasets/reuters_train.csv', 'datasets/reuters_test.csv', 'datasets/reuters_labels.csv'],
                           ['datasets/abalone19_train.csv', 'datasets/abalone19_test.csv', 'datasets/abalone19_labels.csv'],
                           ['datasets/sickEuthyroid_train.csv', 'datasets/sickEuthyroid_test.csv', 'datasets/sickEuthyroid_labels.csv'],
                           ['datasets/abalone7_train.csv', 'datasets/abalone7_test.csv', 'datasets/abalone7_labels.csv'],
                           ['datasets/satellite_train.csv', 'datasets/satellite_test.csv', 'datasets/satellite_labels.csv'],
                           ['datasets/ecoli_train.csv', 'datasets/ecoli_test.csv', 'datasets/ecoli_labels.csv'] ]

    KNC:
            run: ['metric']
            script: methods/mlpy/knc.py
            format: [csv, txt, arff]
            datasets:
                - files: [ ['datasets/iris_train.csv', 'datasets/iris_test.csv', 'datasets/iris_labels.csv'],
                           ['datasets/oilspill_train.csv', 'datasets/oilspill_test.csv', 'datasets/oilspill_labels.csv'],
                           ['datasets/scene_train.csv', 'datasets/scene_test.csv', 'datasets/scene_labels.csv'],
                           ['datasets/webpage_train.csv', 'datasets/webpage_test.csv', 'datasets/webpage_labels.csv'],
                           ['datasets/isolet_train.csv', 'datasets/isolet_test.csv', 'datasets/isolet_labels.csv'],
                           ['datasets/mammography_train.csv', 'datasets/mammography_test.csv', 'datasets/mammography_labels.csv'],
                           ['datasets/reuters_train.csv', 'datasets/reuters_test.csv', 'datasets/reuters_labels.csv'],
                           ['datasets/abalone19_train.csv', 'datasets/abalone19_test.csv', 'datasets/abalone19_labels.csv'],
                           ['datasets/sickEuthyroid_train.csv', 'datasets/sickEuthyroid_test.csv', 'datasets/sickEuthyroid_labels.csv'],
                           ['datasets/abalone7_train.csv', 'datasets/abalone7_test.csv', 'datasets/abalone7_labels.csv'],
                           ['datasets/satellite_train.csv', 'datasets/satellite_test.csv', 'datasets/satellite_labels.csv'],
                           ['datasets/ecoli_train.csv', 'datasets/ecoli_test.csv', 'datasets/ecoli_labels.csv'] ]
                  
                  options:
                     k: 5

    DECISIONTREE:
            run: ['metric']
            script: methods/mlpy/decision_tree.py
            format: [csv, txt, arff]
            datasets:
                - files: [ ['datasets/iris_train.csv', 'datasets/iris_test.csv', 'datasets/iris_labels.csv'],
                           ['datasets/oilspill_train.csv', 'datasets/oilspill_test.csv', 'datasets/oilspill_labels.csv'],
                           ['datasets/scene_train.csv','datasets/scene_test.csv','datasets/scene_labels.csv'] ]
                  options:
                    stumps: 10
                    minimum_leaf_size: 10

                - files: [ ['datasets/iris_train.csv','datasets/iris_test.csv','datasets/iris_labels.csv'],
                           ['datasets/oilspill_train.csv','datasets/oilspill_test.csv','datasets/oilspill_labels.csv'] ]

    LDA:
            run: ['metric']
            script: methods/mlpy/lda.py
            format: [csv, txt, arff]
            datasets:
                - files: [ ['datasets/iris_train.csv', 'datasets/iris_test.csv', 'datasets/iris_labels.csv'],
                           ['datasets/oilspill_train.csv', 'datasets/oilspill_test.csv', 'datasets/oilspill_labels.csv'],
                           ['datasets/scene_train.csv', 'datasets/scene_test.csv', 'datasets/scene_labels.csv'],
                           ['datasets/webpage_train.csv', 'datasets/webpage_test.csv', 'datasets/webpage_labels.csv'],
                           ['datasets/isolet_train.csv', 'datasets/isolet_test.csv', 'datasets/isolet_labels.csv'],
                           ['datasets/mammography_train.csv', 'datasets/mammography_test.csv', 'datasets/mammography_labels.csv'],
                           ['datasets/reuters_train.csv', 'datasets/reuters_test.csv', 'datasets/reuters_labels.csv'],
                           ['datasets/abalone19_train.csv', 'datasets/abalone19_test.csv', 'datasets/abalone19_labels.csv'],
                           ['datasets/sickEuthyroid_train.csv', 'datasets/sickEuthyroid_test.csv', 'datasets/sickEuthyroid_labels.csv'],
                           ['datasets/abalone7_train.csv', 'datasets/abalone7_test.csv', 'datasets/abalone7_labels.csv'],
                           ['datasets/satellite_train.csv', 'datasets/satellite_test.csv', 'datasets/satellite_labels.csv'],
                           ['datasets/ecoli_train.csv', 'datasets/ecoli_test.csv', 'datasets/ecoli_labels.csv'] ]

    PERCEPTRON:
            run: ['metric']
            script: methods/mlpy/perceptron.py
            format: [csv, txt, arff]
            datasets:
                - files: [ ['datasets/iris_train.csv', 'datasets/iris_test.csv', 'datasets/iris_labels.csv'],
                           ['datasets/oilspill_train.csv', 'datasets/oilspill_test.csv', 'datasets/oilspill_labels.csv'],
                           ['datasets/scene_train.csv', 'datasets/scene_test.csv', 'datasets/scene_labels.csv'],
                           ['datasets/webpage_train.csv', 'datasets/webpage_test.csv', 'datasets/webpage_labels.csv'],
                           ['datasets/isolet_train.csv', 'datasets/isolet_test.csv', 'datasets/isolet_labels.csv'],
                           ['datasets/mammography_train.csv', 'datasets/mammography_test.csv', 'datasets/mammography_labels.csv'],
                           ['datasets/reuters_train.csv', 'datasets/reuters_test.csv', 'datasets/reuters_labels.csv'],
                           ['datasets/abalone19_train.csv', 'datasets/abalone19_test.csv', 'datasets/abalone19_labels.csv'],
                           ['datasets/sickEuthyroid_train.csv', 'datasets/sickEuthyroid_test.csv', 'datasets/sickEuthyroid_labels.csv'],
                           ['datasets/abalone7_train.csv', 'datasets/abalone7_test.csv', 'datasets/abalone7_labels.csv'],
                           ['datasets/satellite_train.csv', 'datasets/satellite_test.csv', 'datasets/satellite_labels.csv'],
                           ['datasets/ecoli_train.csv', 'datasets/ecoli_test.csv', 'datasets/ecoli_labels.csv'] ]
                  options:
                    max_iterations: 10000

    SVM:
            run: ['metric']
            script: methods/mlpy/svm.py
            format: [csv, txt, arff]
            datasets:
                - files: [ ['datasets/iris_train.csv', 'datasets/iris_test.csv', 'datasets/iris_labels.csv'],
                           ['datasets/oilspill_train.csv', 'datasets/oilspill_test.csv', 'datasets/oilspill_labels.csv'],
                           ['datasets/scene_train.csv', 'datasets/scene_test.csv', 'datasets/scene_labels.csv'],
                           ['datasets/webpage_train.csv', 'datasets/webpage_test.csv', 'datasets/webpage_labels.csv'],
                           ['datasets/isolet_train.csv', 'datasets/isolet_test.csv', 'datasets/isolet_labels.csv'],
                           ['datasets/mammography_train.csv', 'datasets/mammography_test.csv', 'datasets/mammography_labels.csv'],
                           ['datasets/reuters_train.csv', 'datasets/reuters_test.csv', 'datasets/reuters_labels.csv'],
                           ['datasets/abalone19_train.csv', 'datasets/abalone19_test.csv', 'datasets/abalone19_labels.csv'],
                           ['datasets/sickEuthyroid_train.csv', 'datasets/sickEuthyroid_test.csv', 'datasets/sickEuthyroid_labels.csv'],
                           ['datasets/abalone7_train.csv', 'datasets/abalone7_test.csv', 'datasets/abalone7_labels.csv'],
                           ['datasets/satellite_train.csv', 'datasets/satellite_test.csv', 'datasets/satellite_labels.csv'],
                           ['datasets/ecoli_train.csv', 'datasets/ecoli_test.csv', 'datasets/ecoli_labels.csv'] ]



    Golub:
            run: ['metric']
            script: methods/mlpy/golub.py
            format: [csv, txt, arff]
            datasets:
                - files: [ ['datasets/iris_train.csv', 'datasets/iris_test.csv', 'datasets/iris_labels.csv'],
                           ['datasets/oilspill_train.csv', 'datasets/oilspill_test.csv', 'datasets/oilspill_labels.csv'],
                           ['datasets/scene_train.csv', 'datasets/scene_test.csv', 'datasets/scene_labels.csv'],
                           ['datasets/webpage_train.csv', 'datasets/webpage_test.csv', 'datasets/webpage_labels.csv'],
                           ['datasets/isolet_train.csv', 'datasets/isolet_test.csv', 'datasets/isolet_labels.csv'],
                           ['datasets/mammography_train.csv', 'datasets/mammography_test.csv', 'datasets/mammography_labels.csv'],
                           ['datasets/reuters_train.csv', 'datasets/reuters_test.csv', 'datasets/reuters_labels.csv'],
                           ['datasets/abalone19_train.csv', 'datasets/abalone19_test.csv', 'datasets/abalone19_labels.csv'],
                           ['datasets/sickEuthyroid_train.csv', 'datasets/sickEuthyroid_test.csv', 'datasets/sickEuthyroid_labels.csv'],
                           ['datasets/abalone7_train.csv', 'datasets/abalone7_test.csv', 'datasets/abalone7_labels.csv'],
                           ['datasets/satellite_train.csv', 'datasets/satellite_test.csv', 'datasets/satellite_labels.csv'],
                           ['datasets/ecoli_train.csv', 'datasets/ecoli_test.csv', 'datasets/ecoli_labels.csv'] ]

    KPCA:
        run: ['metric']
        iteration: 3
        script: methods/mlpy/kernel_pca.py
        format: [csv, txt]
        datasets:
            - files: ['datasets/circle_data.csv', 'datasets/stock.csv',
                      'datasets/abalone.csv', 'datasets/bank8FM.csv',
                      'datasets/waveform.csv', 'datasets/TomsHardware.csv',
                      'datasets/arcene_X.csv', 'datasets/madelon_X.csv',
                      'datasets/pendigits.csv', 'datasets/isolet.csv',
                      'datasets/covtype.csv']
              options:
                kernel: linear

            - files: ['datasets/circle_data.csv', 'datasets/stock.csv',
                      'datasets/abalone.csv', 'datasets/bank8FM.csv',
                      'datasets/waveform.csv', 'datasets/TomsHardware.csv',
                      'datasets/arcene_X.csv', 'datasets/madelon_X.csv',
                      'datasets/pendigits.csv', 'datasets/isolet.csv',
                      'datasets/covtype.csv']
              options:
                kernel: gaussian

            - files: ['datasets/circle_data.csv', 'datasets/stock.csv',
                      'datasets/abalone.csv', 'datasets/bank8FM.csv',
                      'datasets/waveform.csv', 'datasets/TomsHardware.csv',
                      'datasets/arcene_X.csv', 'datasets/madelon_X.csv',
                      'datasets/pendigits.csv', 'datasets/isolet.csv',
                      'datasets/covtype.csv']
              options:
                kernel: hyptan

    LARS:
        run: ['metric']
        iteration: 3
        script: methods/mlpy/lars.py
        format: [csv, txt]
        datasets:
              - files: [ ['datasets/diabetes_X.csv', 'datasets/diabetes_y.csv'],
                         ['datasets/cosExp_X.csv', 'datasets/cosExp_y.csv'],
                         ['datasets/arcene_X.csv', 'datasets/arcene_y.csv'],
                         ['datasets/madelon_X.csv', 'datasets/madelon_y.csv'] ]
                # TODO: add support for lambda to mlpy LARS
                # options: '-l 0.01'
    ALLKNN:
        run: ['metric']
        iteration: 3
        script: methods/mlpy/allknn.py
        format: [csv, txt]
        datasets:
            - files: ['datasets/wine.csv', 'datasets/cloud.csv',
                      'datasets/wine_qual.csv', 'datasets/isolet.csv',
                      'datasets/corel-histogram.csv', 'datasets/covtype.csv',
                      'datasets/1000000-10-randu.csv', 'datasets/mnist_all.csv',
                      'datasets/Twitter.csv', 'datasets/tinyImages100k.csv']
              options:
                k: 3 # random seed cannot be specified

    LinearRegression:
        run: ['metric']
        iteration: 3
        script: methods/mlpy/linear_regression.py
        format: [csv, txt]
        datasets:
             - files: [ ['datasets/diabetes_X.csv'], ['datasets/cosExp_X.csv'],
                        ['datasets/mnist_all.csv'], ['datasets/tinyImages100k.csv'],
                        ['datasets/ticdata2000.csv'], ['datasets/TomsHardware.csv'],
                        ['datasets/madelon_train.csv', 'datasets/madelon_test.csv'],
                        ['datasets/arcene_train.csv', 'datasets/arcene_test.csv'] ]
---
# Shogun - A Large Scale Machine Learning Toolbox
library: shogun
methods:
    PCA:
        run: ['metric']
        iteration: 3
        script: methods/shogun/pca.py
        format: [csv, txt]
        datasets:
            - files: ['datasets/iris.csv', 'datasets/wine.csv',
                      'datasets/cities.csv', 'datasets/diabetes_X.csv',
                      'datasets/artificial_data.csv', 'datasets/ionosphere.csv',
                      'datasets/bank8FM.csv', 'datasets/faces.csv',
                      'datasets/shuttle_train.csv', 'datasets/dexter_test.csv',
                      'datasets/arcene_X.csv','datasets/madelon_X.csv',
                      'datasets/corel-histogram.csv', 'datasets/isolet.csv',
                      'datasets/mnist_all.csv', 'datasets/Twitter.csv',
                      'datasets/tinyImages100k.csv', 'datasets/yearpredictionmsd.csv']

            - files: ['datasets/iris.csv', 'datasets/wine.csv',
                      'datasets/cities.csv', 'datasets/diabetes_X.csv',
                      'datasets/artificial_data.csv', 'datasets/ionosphere.csv',
                      'datasets/bank8FM.csv', 'datasets/faces.csv',
                      'datasets/shuttle_train.csv', 'datasets/dexter_test.csv',
                      'datasets/arcene_X.csv','datasets/madelon_X.csv',
                      'datasets/corel-histogram.csv', 'datasets/isolet.csv',
                      'datasets/covtype.csv', 'datasets/1000000-10-randu.csv',
                      'datasets/mnist_all.csv', 'datasets/Twitter.csv',
                      'datasets/tinyImages100k.csv', 'datasets/yearpredictionmsd.csv']
              options:
                new_dimensionality: 2

            - files: ['datasets/iris.csv', 'datasets/wine.csv',
                      'datasets/cities.csv', 'datasets/diabetes_X.csv',
                      'datasets/artificial_data.csv', 'datasets/ionosphere.csv',
                      'datasets/bank8FM.csv', 'datasets/faces.csv',
                      'datasets/shuttle_train.csv', 'datasets/dexter_test.csv',
                      'datasets/arcene_X.csv','datasets/madelon_X.csv',
                      'datasets/corel-histogram.csv', 'datasets/isolet.csv',
                      'datasets/covtype.csv', 'datasets/1000000-10-randu.csv',
                      'datasets/mnist_all.csv', 'datasets/Twitter.csv',
                      'datasets/tinyImages100k.csv', 'datasets/yearpredictionmsd.csv']
              options:
                new_dimensionality: 2
                whiten: True
    RANDOMFOREST:
        run: ['timing', 'metric']
        script: methods/shogun/random_forest.py
        format: [csv, txt, arff]
        datasets:
            - files: [ ['datasets/iris_train.csv', 'datasets/iris_test.csv', 'datasets/iris_labels.csv'],
                       ['datasets/oilspill_train.csv', 'datasets/oilspill_test.csv', 'datasets/oilspill_labels.csv'],
                       ['datasets/scene_train.csv', 'datasets/scene_test.csv', 'datasets/scene_labels.csv'],
                       ['datasets/webpage_train.csv', 'datasets/webpage_test.csv', 'datasets/webpage_labels.csv'],
                       ['datasets/isolet_train.csv', 'datasets/isolet_test.csv', 'datasets/isolet_labels.csv'],
                       ['datasets/mammography_train.csv', 'datasets/mammography_test.csv', 'datasets/mammography_labels.csv'],
                       ['datasets/reuters_train.csv', 'datasets/reuters_test.csv', 'datasets/reuters_labels.csv'],
                       ['datasets/abalone19_train.csv', 'datasets/abalone19_test.csv', 'datasets/abalone19_labels.csv'],
                       ['datasets/sickEuthyroid_train.csv', 'datasets/sickEuthyroid_test.csv', 'datasets/sickEuthyroid_labels.csv'],
                       ['datasets/abalone7_train.csv', 'datasets/abalone7_test.csv', 'datasets/abalone7_labels.csv'],
                       ['datasets/satellite_train.csv', 'datasets/satellite_test.csv', 'datasets/satellite_labels.csv'],
                       ['datasets/ecoli_train.csv', 'datasets/ecoli_test.csv', 'datasets/ecoli_labels.csv'] ]
              options:
                num_trees: 50

    PERCEPTRON:
        run: ['metric']
        script: methods/shogun/perceptron.py
        format: [csv, txt, arff]
        datasets:
            - files: [ ['datasets/iris_train.csv', 'datasets/iris_test.csv', 'datasets/iris_labels.csv'],
                       ['datasets/optdigits_train.csv', 'datasets/optdigits_test.csv', 'datasets/optdigits_labels.csv'],
                       ['datasets/madelon_train.csv', 'datasets/madelon_test.csv'],
                       ['datasets/arcene_train.csv', 'datasets/arcene_test.csv'] ]
              options:
                max_iterations: 10000

    KMEANS:
        run: ['metric']
        iteration: 3
        script: methods/shogun/kmeans.py
        format: [arff, csv, txt]
        datasets:
            - files: [ ['datasets/waveform.csv', 'datasets/waveform_centroids.csv'] ]
              options:
                clusters: 2

            - files: [ ['datasets/wine.csv', 'datasets/wine_centroids.csv'],
                       ['datasets/iris.csv', 'datasets/iris_centroids.csv'] ]
              options:
                clusters: 3

            - files: [ ['datasets/cloud.csv', 'datasets/cloud_centroids.csv'] ]
              options:
                clusters: 5

            - files: [ ['datasets/USCensus1990.csv', 'datasets/USCensus1990_centroids.csv'] ]
              options:
                clusters: 6

            - files: [ ['datasets/covtype.csv', 'datasets/covtype_centroids.csv'],
                       ['datasets/wine_qual.csv', 'datasets/wine_qual_centroids.csv'] ]
              options:
                clusters: 7

            - files: [ ['datasets/isolet.csv', 'datasets/isolet_centroids.csv'] ]
              options:
                clusters: 26

            - files: [ ['datasets/mnist_all.csv', 'datasets/mnist_all_centroids.csv'],
                       ['datasets/corel-histogram.csv', 'datasets/corel-histogram_centroids.csv'] ]
              options:
                clusters: 10

            - files: [ ['datasets/1000000-10-randu.csv'] ]
              options:
                clusters: 75
    KPCA:
        run: ['metric']
        iteration: 3
        script: methods/shogun/kernel_pca.py
        format: [csv, txt]
        datasets:
            - files: ['datasets/circle_data.csv', 'datasets/stock.csv',
                      'datasets/abalone.csv', 'datasets/bank8FM.csv',
                      'datasets/waveform.csv', 'datasets/TomsHardware.csv',
                      'datasets/arcene_X.csv', 'datasets/madelon_X.csv',
                      'datasets/pendigits.csv', 'datasets/isolet.csv',
                      'datasets/covtype.csv']
              options:
                kernel: linear

            - files: ['datasets/circle_data.csv', 'datasets/stock.csv',
                      'datasets/abalone.csv', 'datasets/bank8FM.csv',
                      'datasets/waveform.csv', 'datasets/TomsHardware.csv',
                      'datasets/arcene_X.csv', 'datasets/madelon_X.csv',
                      'datasets/pendigits.csv', 'datasets/isolet.csv',
                      'datasets/covtype.csv']
              options:
                kernel: linear

            - files: ['datasets/circle_data.csv', 'datasets/stock.csv',
                      'datasets/abalone.csv', 'datasets/bank8FM.csv',
                      'datasets/waveform.csv', 'datasets/TomsHardware.csv',
                      'datasets/arcene_X.csv', 'datasets/madelon_X.csv',
                      'datasets/pendigits.csv', 'datasets/isolet.csv',
                      'datasets/covtype.csv']
              options:
                kernel: polynomial

            - files: ['datasets/circle_data.csv', 'datasets/stock.csv',
                      'datasets/abalone.csv', 'datasets/bank8FM.csv',
                      'datasets/waveform.csv', 'datasets/TomsHardware.csv',
                      'datasets/arcene_X.csv', 'datasets/madelon_X.csv',
                      'datasets/pendigits.csv', 'datasets/isolet.csv',
                      'datasets/covtype.csv']
              options:
                kernel: hyptan
    NBC:
        run: ['metric']
        iteration: 3
        script: methods/shogun/nbc.py
        format: [csv, txt]
        datasets:
            - files: [ ['datasets/iris_train.csv', 'datasets/iris_test.csv'],
                       ['datasets/transfusion_train.csv', 'datasets/transfusion_test.csv'],
                       ['datasets/madelon_train.csv', 'datasets/madelon_test.csv'] ]

    ALLKNN:
        run: ['metric']
        iteration: 3
        script: methods/shogun/allknn.py
        format: [csv, txt]
        datasets:
            - files: ['datasets/wine.csv', 'datasets/cloud.csv',
                      'datasets/wine_qual.csv', 'datasets/isolet.csv',
                      'datasets/corel-histogram.csv', 'datasets/covtype.csv',
                      'datasets/1000000-10-randu.csv', 'datasets/mnist_all.csv',
                      'datasets/Twitter.csv', 'datasets/tinyImages100k.csv']
              options:
                k: 3

    GMM:
        run: ['metric']
        iteration: 3
        script: methods/shogun/gmm.py
        format: [csv, txt]
        datasets:
            - files: ['datasets/artificial_2DSignal.csv', 'datasets/artificial_5DSignal.csv',
                      'datasets/iris.csv', 'datasets/wine.csv',
                      'datasets/vehicle.csv', 'datasets/USCensus1990.csv',
                      'datasets/optdigits.csv', 'datasets/isolet.csv',
                      'datasets/TomsHardware.csv', 'datasets/covtype.csv']
              options:
                gaussians: 3

    LinearRegression:
        run: ['metric']
        iteration: 3
        script: methods/shogun/linear_regression.py
        format: [csv, txt]
        datasets:
             - files: [ ['datasets/diabetes_X.csv'], ['datasets/cosExp_X.csv'],
                        ['datasets/mnist_all.csv'], ['datasets/tinyImages100k.csv'],
                        ['datasets/ticdata2000.csv'], ['datasets/TomsHardware.csv'],
                        ['datasets/madelon_train.csv', 'datasets/madelon_test.csv'],
                        ['datasets/arcene_train.csv', 'datasets/arcene_test.csv'] ]

    LASSO:
        run: ['metric']
        iteration: 3
        script: methods/shogun/lasso.py
        format: [csv, txt]
        datasets:
            - files: [ ['datasets/diabetes_X.csv', 'datasets/diabetes_y.csv'],
                       ['datasets/cosExp_X.csv', 'datasets/cosExp_y.csv'],
                       ['datasets/arcene_X.csv', 'datasets/arcene_y.csv'],
                       ['datasets/madelon_X.csv', 'datasets/madelon_y.csv']]
              options:
                lambda1: 0.01

    QDA:
            run: ['metric','metric']
            script: methods/shogun/qda.py
            format: [csv, txt, arff]
            datasets:
                - files: [ ['datasets/oilspill_train.csv', 'datasets/oilspill_test.csv', 'datasets/oilspill_labels.csv'],
                           ['datasets/scene_train.csv', 'datasets/scene_test.csv', 'datasets/scene_labels.csv'],
                           ['datasets/webpage_train.csv', 'datasets/webpage_test.csv', 'datasets/webpage_labels.csv'],
                           ['datasets/isolet_train.csv', 'datasets/isolet_test.csv', 'datasets/isolet_labels.csv'],
                           ['datasets/mammography_train.csv', 'datasets/mammography_test.csv', 'datasets/mammography_labels.csv'],
                           ['datasets/reuters_train.csv', 'datasets/reuters_test.csv', 'datasets/reuters_labels.csv'],
                           ['datasets/abalone19_train.csv', 'datasets/abalone19_test.csv', 'datasets/abalone19_labels.csv'],
                           ['datasets/sickEuthyroid_train.csv', 'datasets/sickEuthyroid_test.csv', 'datasets/sickEuthyroid_labels.csv'],
                           ['datasets/abalone7_train.csv', 'datasets/abalone7_test.csv', 'datasets/abalone7_labels.csv'],
                           ['datasets/satellite_train.csv', 'datasets/satellite_test.csv', 'datasets/satellite_labels.csv'],
                           ['datasets/ecoli_train.csv', 'datasets/ecoli_test.csv', 'datasets/ecoli_labels.csv'] ]

    LogisticRegression:
            run: ['metric','metric']
            script: methods/shogun/logistic_regression.py
            format: [csv, txt, arff]
            datasets:
                - files: [ ['datasets/oilspill_train.csv', 'datasets/oilspill_test.csv', 'datasets/oilspill_labels.csv'],
                           ['datasets/scene_train.csv', 'datasets/scene_test.csv', 'datasets/scene_labels.csv'],
                           ['datasets/webpage_train.csv', 'datasets/webpage_test.csv', 'datasets/webpage_labels.csv'],
                           ['datasets/isolet_train.csv', 'datasets/isolet_test.csv', 'datasets/isolet_labels.csv'],
                           ['datasets/mammography_train.csv', 'datasets/mammography_test.csv', 'datasets/mammography_labels.csv'],
                           ['datasets/reuters_train.csv', 'datasets/reuters_test.csv', 'datasets/reuters_labels.csv'],
                           ['datasets/abalone19_train.csv', 'datasets/abalone19_test.csv', 'datasets/abalone19_labels.csv'],
                           ['datasets/sickEuthyroid_train.csv', 'datasets/sickEuthyroid_test.csv', 'datasets/sickEuthyroid_labels.csv'],
                           ['datasets/abalone7_train.csv', 'datasets/abalone7_test.csv', 'datasets/abalone7_labels.csv'],
                           ['datasets/satellite_train.csv', 'datasets/satellite_test.csv', 'datasets/satellite_labels.csv'],
                           ['datasets/ecoli_train.csv', 'datasets/ecoli_test.csv', 'datasets/ecoli_labels.csv'] ]

    LinearRidgeRegression:
        run: ['metric']
        iteration: 3
        script: methods/shogun/linear_ridge_regression.py
        format: [csv, txt]
        datasets:
            - files: [ ['datasets/sickEuthyroid_train.csv', 'datasets/sickEuthyroid_test.csv', 'datasets/sickEuthyroid_labels.csv'],
                       ['datasets/webpage_train.csv', 'datasets/webpage_test.csv', 'datasets/webpage_labels.csv'] ]
              options:
                alpha: 1.0
            - files: [ ['datasets/ecoli_train.csv', 'datasets/ecoli_test.csv', 'datasets/ecoli_labels.csv'],
                       ['datasets/mammography_train.csv', 'datasets/mammography_test.csv', 'datasets/mammography_labels.csv'] ]
              options:
                alpha: 5.0
            - files: [ ['datasets/abalone7_train.csv', 'datasets/abalone7_test.csv', 'datasets/abalone7_labels.csv'],
                       ['datasets/abalone19_train.csv', 'datasets/abalone19_test.csv', 'datasets/abalone19_labels.csv'] ]
              options:
                alpha: 50.0

    SVR:
        run: ['metric']
        iteration: 3
        script: methods/shogun/svr.py
        format: [csv, txt]
        datasets:
            - files: [ ['datasets/diabetes.csv'],
                       ['datasets/cosExp.csv'],
                       ['datasets/TomsHardware.csv']]
              options:
                c: 1.0
                epsilon: 1.0
                gamma: 0.1

    KNC:
            run: ['timing', 'metric']
            script: methods/shogun/knc.py
            format: [csv, txt, arff]
            datasets:
                - files: [ ['datasets/iris_train.csv', 'datasets/iris_test.csv', 'datasets/iris_labels.csv'],
                           ['datasets/oilspill_train.csv', 'datasets/oilspill_test.csv', 'datasets/oilspill_labels.csv'],
                           ['datasets/scene_train.csv', 'datasets/scene_test.csv', 'datasets/scene_labels.csv'],
                           ['datasets/webpage_train.csv', 'datasets/webpage_test.csv', 'datasets/webpage_labels.csv'],
                           ['datasets/isolet_train.csv', 'datasets/isolet_test.csv', 'datasets/isolet_labels.csv'],
                           ['datasets/mammography_train.csv', 'datasets/mammography_test.csv', 'datasets/mammography_labels.csv'],
                           ['datasets/reuters_train.csv', 'datasets/reuters_test.csv', 'datasets/reuters_labels.csv'],
                           ['datasets/abalone19_train.csv', 'datasets/abalone19_test.csv', 'datasets/abalone19_labels.csv'],
                           ['datasets/sickEuthyroid_train.csv', 'datasets/sickEuthyroid_test.csv', 'datasets/sickEuthyroid_labels.csv'],
                           ['datasets/abalone7_train.csv', 'datasets/abalone7_test.csv', 'datasets/abalone7_labels.csv'],
                           ['datasets/satellite_train.csv', 'datasets/satellite_test.csv', 'datasets/satellite_labels.csv'],
                           ['datasets/ecoli_train.csv', 'datasets/ecoli_test.csv', 'datasets/ecoli_labels.csv'] ]
                   
                  options:
                     k: 5

    DTC:
            run: ['timing', 'metric']
            script: methods/shogun/decision_tree.py
            format: [csv, txt, arff]
            datasets:
                - files: [ ['datasets/iris_train.csv', 'datasets/iris_test.csv', 'datasets/iris_labels.csv'],
                           ['datasets/oilspill_train.csv', 'datasets/oilspill_test.csv', 'datasets/oilspill_labels.csv'],
                           ['datasets/scene_train.csv', 'datasets/scene_test.csv', 'datasets/scene_labels.csv'],
                           ['datasets/webpage_train.csv', 'datasets/webpage_test.csv', 'datasets/webpage_labels.csv'],
                           ['datasets/isolet_train.csv', 'datasets/isolet_test.csv', 'datasets/isolet_labels.csv'],
                           ['datasets/mammography_train.csv', 'datasets/mammography_test.csv', 'datasets/mammography_labels.csv'],
                           ['datasets/reuters_train.csv', 'datasets/reuters_test.csv', 'datasets/reuters_labels.csv'],
                           ['datasets/abalone19_train.csv', 'datasets/abalone19_test.csv', 'datasets/abalone19_labels.csv'],
                           ['datasets/sickEuthyroid_train.csv', 'datasets/sickEuthyroid_test.csv', 'datasets/sickEuthyroid_labels.csv'],
                           ['datasets/abalone7_train.csv', 'datasets/abalone7_test.csv', 'datasets/abalone7_labels.csv'],
                           ['datasets/satellite_train.csv', 'datasets/satellite_test.csv', 'datasets/satellite_labels.csv'],
                           ['datasets/ecoli_train.csv', 'datasets/ecoli_test.csv', 'datasets/ecoli_labels.csv'] ]

---
# Weka: Data Mining Software in Java
library: weka
methods:
    PCA:
        run: ['metric']
        iteration: 3
        script: methods/weka/pca.py
        format: [arff]
        datasets:
            - files: ['datasets/iris.csv', 'datasets/wine.csv',
                      'datasets/cities.csv', 'datasets/diabetes_X.csv',
                      'datasets/artificial_data.csv', 'datasets/ionosphere.csv',
                      'datasets/bank8FM.csv', 'datasets/faces.csv',
                      'datasets/shuttle_train.csv', 'datasets/dexter_test.csv',
                      'datasets/arcene_X.csv','datasets/madelon_X.csv',
                      'datasets/corel-histogram.csv', 'datasets/isolet.csv',
                      'datasets/covtype.csv', 'datasets/1000000-10-randu.csv',
                      'datasets/mnist_all.csv', 'datasets/Twitter.csv',
                      'datasets/tinyImages100k.csv', 'datasets/yearpredictionmsd.csv']

            - files: ['datasets/iris.csv', 'datasets/wine.csv',
                      'datasets/cities.csv', 'datasets/diabetes_X.csv',
                      'datasets/artificial_data.csv', 'datasets/ionosphere.csv',
                      'datasets/bank8FM.csv', 'datasets/faces.csv',
                      'datasets/shuttle_train.csv', 'datasets/dexter_test.csv',
                      'datasets/arcene_X.csv','datasets/madelon_X.csv',
                      'datasets/corel-histogram.csv', 'datasets/isolet.csv',
                      'datasets/covtype.csv', 'datasets/1000000-10-randu.csv',
                      'datasets/mnist_all.csv', 'datasets/Twitter.csv',
                      'datasets/tinyImages100k.csv', 'datasets/yearpredictionmsd.csv']
              options:
                new_dimensionality: 2

            - files: ['datasets/iris.csv', 'datasets/wine.csv',
                      'datasets/cities.csv', 'datasets/diabetes_X.csv',
                      'datasets/artificial_data.csv', 'datasets/ionosphere.csv',
                      'datasets/bank8FM.csv', 'datasets/faces.csv',
                      'datasets/shuttle_train.csv', 'datasets/dexter_test.csv',
                      'datasets/arcene_X.csv','datasets/madelon_X.csv',
                      'datasets/corel-histogram.csv', 'datasets/isolet.csv',
                      'datasets/covtype.csv', 'datasets/1000000-10-randu.csv',
                      'datasets/mnist_all.csv', 'datasets/Twitter.csv',
                      'datasets/tinyImages100k.csv', 'datasets/yearpredictionmsd.csv']
              options:
                new_dimensionality: 2
                whiten: True
    KMEANS:
        run: ['metric']
        iteration: 3
        script: methods/weka/kmeans.py
        format: [arff]
        datasets:
            - files: [ ['datasets/waveform.csv'] ]
              options:
                clusters: 2

            - files: [ ['datasets/wine.csv'],
                       ['datasets/iris.csv'] ]
              options:
                clusters: 3

            - files: [ ['datasets/cloud.csv'] ]
              options:
                clusters: 5

            - files: [ ['datasets/USCensus1990.csv'] ]
              options:
                clusters: 6

            - files: [ ['datasets/covtype.csv'],
                       ['datasets/wine_qual.csv'] ]
              options:
                clusters: 7

            - files: [ ['datasets/isolet.csv'] ]
              options:
                clusters: 26

            - files: [ ['datasets/mnist_all.csv'],
                       ['datasets/corel-histogram.csv'] ]
              options:
                clusters: 10

            - files: [ ['datasets/1000000-10-randu.csv'] ]
              options:
                clusters: 75
    ALLKNN:
        run: ['metric']
        iteration: 3
        script: methods/weka/allknn.py
        format: [arff]
        datasets:
            - files: ['datasets/wine.csv', 'datasets/cloud.csv',
                      'datasets/wine_qual.csv', 'datasets/isolet.csv',
                      'datasets/corel-histogram.csv', 'datasets/covtype.csv',
                      'datasets/1000000-10-randu.csv', 'datasets/mnist_all.csv',
                      'datasets/Twitter.csv', 'datasets/tinyImages100k.csv']
              options:
                k: 3
                seed: 42

    LinearRegression:
        run: ['metric']
        iteration: 3
        script: methods/weka/linear_regression.py
        format: [arff]
        datasets:
             - files: [ ['datasets/diabetes_X.csv'], ['datasets/cosExp_X.csv'],
                        ['datasets/mnist_all.csv'], ['datasets/tinyImages100k.csv'],
                        ['datasets/ticdata2000.csv'], ['datasets/TomsHardware.csv'],
                        ['datasets/madelon_train.csv', 'datasets/madelon_test.csv'],
                        ['datasets/arcene_train.csv', 'datasets/arcene_test.csv'] ]
    DTC:
        run: ['metric']
        script: methods/weka/dtc.py
        format: [arff]
        datasets:
             - files: [ ['datasets/iris_train.csv', 'datasets/iris_test.csv', 'datasets/iris_labels.csv'], 
                        ['datasets/oilspill_train.csv', 'datasets/oilspill_test.csv', 'datasets/oilspill_labels.csv'],
                        ['datasets/scene_train.csv', 'datasets/scene_test.csv', 'datasets/scene_labels.csv'],
                        ['datasets/webpage_train.csv', 'datasets/webpage_test.csv', 'datasets/webpage_labels.csv'],
                        ['datasets/isolet_train.csv', 'datasets/isolet_test.csv', 'datasets/isolet_labels.csv'],
                        ['datasets/mammography_train.csv', 'datasets/mammography_test.csv', 'datasets/mammography_labels.csv'],
                        ['datasets/reuters_train.csv', 'datasets/reuters_test.csv', 'datasets/reuters_labels.csv'],
                        ['datasets/abalone19_train.csv', 'datasets/abalone19_test.csv', 'datasets/abalone19_labels.csv'],
                        ['datasets/sickEuthyroid_train.csv', 'datasets/sickEuthyroid_test.csv', 'datasets/sickEuthyroid_labels.csv'],
                        ['datasets/abalone7_train.csv', 'datasets/abalone7_test.csv', 'datasets/abalone7_labels.csv'],
                        ['datasets/satellite_train.csv', 'datasets/satellite_test.csv', 'datasets/satellite_labels.csv'],
                        ['datasets/ecoli_train.csv', 'datasets/ecoli_test.csv', 'datasets/ecoli_labels.csv'] ]
    LogisticRegression:
        run: ['metric']
        iteration: 3
        script: methods/weka/logistic_regression.py
        format: [arff]
        datasets:
            - files: [ ['datasets/iris_train.csv', 'datasets/iris_test.csv', 'datasets/iris_labels.csv'],
                       ['datasets/oilspill_train.csv', 'datasets/oilspill_test.csv', 'datasets/oilspill_labels.csv'],
                       ['datasets/scene_train.csv', 'datasets/scene_test.csv', 'datasets/scene_labels.csv'],
                       ['datasets/webpage_train.csv', 'datasets/webpage_test.csv', 'datasets/webpage_labels.csv'],
                       ['datasets/isolet_train.csv', 'datasets/isolet_test.csv', 'datasets/isolet_labels.csv'],
                       ['datasets/mammography_train.csv', 'datasets/mammography_test.csv', 'datasets/mammography_labels.csv'],
                       ['datasets/reuters_train.csv', 'datasets/reuters_test.csv', 'datasets/reuters_labels.csv'],
                       ['datasets/abalone19_train.csv', 'datasets/abalone19_test.csv', 'datasets/abalone19_labels.csv'],
                       ['datasets/sickEuthyroid_train.csv', 'datasets/sickEuthyroid_test.csv', 'datasets/sickEuthyroid_labels.csv'],
                       ['datasets/abalone7_train.csv', 'datasets/abalone7_test.csv', 'datasets/abalone7_labels.csv'],
                       ['datasets/satellite_train.csv', 'datasets/satellite_test.csv', 'datasets/satellite_labels.csv'],
                       ['datasets/ecoli_train.csv', 'datasets/ecoli_test.csv', 'datasets/ecoli_labels.csv'] ]
    NBC:
        run: ['metric']
        iteration: 3
        script: methods/weka/nbc.py
        format: [arff]
        datasets:
            - files: [ ['datasets/oilspill_train.csv', 'datasets/oilspill_test.csv', 'datasets/oilspill_labels.csv'],
                       ['datasets/scene_train.csv', 'datasets/scene_test.csv', 'datasets/scene_labels.csv'],
                       ['datasets/webpage_train.csv', 'datasets/webpage_test.csv', 'datasets/webpage_labels.csv'],
                       ['datasets/isolet_train.csv', 'datasets/isolet_test.csv', 'datasets/isolet_labels.csv'],
                       ['datasets/mammography_train.csv', 'datasets/mammography_test.csv', 'datasets/mammography_labels.csv'],
                       ['datasets/reuters_train.csv', 'datasets/reuters_test.csv', 'datasets/reuters_labels.csv'],
                       ['datasets/abalone19_train.csv', 'datasets/abalone19_test.csv', 'datasets/abalone19_labels.csv'],
                       ['datasets/sickEuthyroid_train.csv', 'datasets/sickEuthyroid_test.csv', 'datasets/sickEuthyroid_labels.csv'],
                       ['datasets/abalone7_train.csv', 'datasets/abalone7_test.csv', 'datasets/abalone7_labels.csv'],
                       ['datasets/satellite_train.csv', 'datasets/satellite_test.csv', 'datasets/satellite_labels.csv'],
                       ['datasets/ecoli_train.csv', 'datasets/ecoli_test.csv', 'datasets/ecoli_labels.csv'] ]
    RANDOMFOREST:
        run: ['metric']
        script: methods/weka/random_forest.py
        format: [arff]
        datasets:
            - files: [ ['datasets/iris_train.csv', 'datasets/iris_test.csv', 'datasets/iris_labels.csv'],
                       ['datasets/oilspill_train.csv', 'datasets/oilspill_test.csv', 'datasets/oilspill_labels.csv'],
                       ['datasets/scene_train.csv', 'datasets/scene_test.csv', 'datasets/scene_labels.csv'],
                       ['datasets/webpage_train.csv', 'datasets/webpage_test.csv', 'datasets/webpage_labels.csv'], 
                       ['datasets/isolet_train.csv', 'datasets/isolet_test.csv', 'datasets/isolet_labels.csv'],
                       ['datasets/mammography_train.csv', 'datasets/mammography_test.csv', 'datasets/mammography_labels.csv'],
                       ['datasets/reuters_train.csv', 'datasets/reuters_test.csv', 'datasets/reuters_labels.csv'],
                       ['datasets/abalone19_train.csv', 'datasets/abalone19_test.csv', 'datasets/abalone19_labels.csv'],
                       ['datasets/sickEuthyroid_train.csv', 'datasets/sickEuthyroid_test.csv', 'datasets/sickEuthyroid_labels.csv'],
                       ['datasets/abalone7_train.csv', 'datasets/abalone7_test.csv', 'datasets/abalone7_labels.csv'],
                       ['datasets/satellite_train.csv', 'datasets/satellite_test.csv', 'datasets/satellite_labels.csv'],
                       ['datasets/ecoli_train.csv', 'datasets/ecoli_test.csv', 'datasets/ecoli_labels.csv'] ]

    PERCEPTRON:
        run: ['metric']
        script: methods/weka/perceptron.py
        format: [arff]
        datasets:
            - files: [ ['datasets/iris_train.csv', 'datasets/iris_test.csv', 'datasets/iris_labels.csv'],
                       ['datasets/oilspill_train.csv', 'datasets/oilspill_test.csv', 'datasets/oilspill_labels.csv'],
                       ['datasets/scene_train.csv', 'datasets/scene_test.csv', 'datasets/scene_labels.csv'],
                       ['datasets/webpage_train.csv', 'datasets/webpage_test.csv', 'datasets/webpage_labels.csv'],
                       ['datasets/isolet_train.csv', 'datasets/isolet_test.csv', 'datasets/isolet_labels.csv'],
                       ['datasets/mammography_train.csv', 'datasets/mammography_test.csv', 'datasets/mammography_labels.csv'],
                       ['datasets/reuters_train.csv', 'datasets/reuters_test.csv', 'datasets/reuters_labels.csv'],
                       ['datasets/abalone19_train.csv', 'datasets/abalone19_test.csv', 'datasets/abalone19_labels.csv'],
                       ['datasets/sickEuthyroid_train.csv', 'datasets/sickEuthyroid_test.csv', 'datasets/sickEuthyroid_labels.csv'],
                       ['datasets/abalone7_train.csv', 'datasets/abalone7_test.csv', 'datasets/abalone7_labels.csv'],
                       ['datasets/satellite_train.csv', 'datasets/satellite_test.csv', 'datasets/satellite_labels.csv'],
                       ['datasets/ecoli_train.csv', 'datasets/ecoli_test.csv', 'datasets/ecoli_labels.csv'] ]

---
#  ANN:
#  A Library for Approximate Nearest Neighbor Searching
library: ann
methods:
    ALLKNN:
          run: ['metric']
          script: methods/ann/allknn.py
          format: [csv, txt]
          datasets:
              - files: ['datasets/wine.csv', 'datasets/cloud.csv',
                        'datasets/wine_qual.csv', 'datasets/isolet.csv',
                        'datasets/corel-histogram.csv', 'datasets/covtype.csv',
                        'datasets/1000000-10-randu.csv', 'datasets/mnist_all.csv',
                        'datasets/Twitter.csv', 'datasets/tinyImages100k.csv']
                options:
                  k: 3
                  seed: 42

              - files: ['datasets/wine.csv', 'datasets/cloud.csv',
                        'datasets/wine_qual.csv', 'datasets/isolet.csv',
                        'datasets/corel-histogram.csv', 'datasets/covtype.csv',
                        'datasets/1000000-10-randu.csv', 'datasets/mnist_all.csv',
                        'datasets/Twitter.csv', 'datasets/tinyImages100k.csv']
                options:
                  k: 3
                  seed: 42
                  epsilon: 0.0

              - files: ['datasets/wine.csv', 'datasets/cloud.csv',
                        'datasets/wine_qual.csv', 'datasets/isolet.csv',
                        'datasets/corel-histogram.csv', 'datasets/covtype.csv',
                        'datasets/1000000-10-randu.csv', 'datasets/mnist_all.csv',
                        'datasets/Twitter.csv', 'datasets/tinyImages100k.csv']
                options:
                  k: 3
                  seed: 42
                  epsilon: 0.05

              - files: ['datasets/wine.csv', 'datasets/cloud.csv',
                        'datasets/wine_qual.csv', 'datasets/isolet.csv',
                        'datasets/corel-histogram.csv', 'datasets/covtype.csv',
                        'datasets/1000000-10-randu.csv', 'datasets/mnist_all.csv',
                        'datasets/Twitter.csv', 'datasets/tinyImages100k.csv']
                options:
                  k: 3
                  seed: 42
                  epsilon: 0.10

              - files: ['datasets/wine.csv', 'datasets/cloud.csv',
                        'datasets/wine_qual.csv', 'datasets/isolet.csv',
                        'datasets/corel-histogram.csv', 'datasets/covtype.csv',
                        'datasets/1000000-10-randu.csv', 'datasets/mnist_all.csv',
                        'datasets/Twitter.csv', 'datasets/tinyImages100k.csv']
                options:
                  k: 3
                  seed: 42
                  epsilon: 0.15

              - files: ['datasets/wine.csv', 'datasets/cloud.csv',
                        'datasets/wine_qual.csv', 'datasets/isolet.csv',
                        'datasets/corel-histogram.csv', 'datasets/covtype.csv',
                        'datasets/1000000-10-randu.csv', 'datasets/mnist_all.csv',
                        'datasets/Twitter.csv', 'datasets/tinyImages100k.csv']
                options:
                  k: 3
                  seed: 42
                  epsilon: 0.20

              - files: ['datasets/wine.csv', 'datasets/cloud.csv',
                        'datasets/wine_qual.csv', 'datasets/isolet.csv',
                        'datasets/corel-histogram.csv', 'datasets/covtype.csv',
                        'datasets/1000000-10-randu.csv', 'datasets/mnist_all.csv',
                        'datasets/Twitter.csv', 'datasets/tinyImages100k.csv']
                options:
                  k: 3
                  seed: 42
                  epsilon: 0.25
---
#  FLANN:
#  A Library for Fast Library for Approximate Nearest Neighbors
library: flann
methods:
    ALLKNN:
          run: ['metric']
          script: methods/flann/allknn.py
          format: [csv, txt]
          datasets:
              - files: ['datasets/wine.csv', 'datasets/cloud.csv',
                        'datasets/wine_qual.csv', 'datasets/isolet.csv',
                        'datasets/corel-histogram.csv', 'datasets/covtype.csv',
                        'datasets/1000000-10-randu.csv', 'datasets/mnist_all.csv',
                        'datasets/Twitter.csv', 'datasets/tinyImages100k.csv']
                options:
                  k: 3
                  seed: 42

              - files: ['datasets/wine.csv', 'datasets/cloud.csv',
                        'datasets/wine_qual.csv', 'datasets/isolet.csv',
                        'datasets/corel-histogram.csv', 'datasets/covtype.csv',
                        'datasets/1000000-10-randu.csv', 'datasets/mnist_all.csv',
                        'datasets/Twitter.csv', 'datasets/tinyImages100k.csv']
                options:
                  k: 3
                  seed: 42
                  epsilon: 0.0

              - files: ['datasets/wine.csv', 'datasets/cloud.csv',
                        'datasets/wine_qual.csv', 'datasets/isolet.csv',
                        'datasets/corel-histogram.csv', 'datasets/covtype.csv',
                        'datasets/1000000-10-randu.csv', 'datasets/mnist_all.csv',
                        'datasets/Twitter.csv', 'datasets/tinyImages100k.csv']
                options:
                  k: 3
                  seed: 42
                  epsilon: 0.0

              - files: ['datasets/wine.csv', 'datasets/cloud.csv',
                        'datasets/wine_qual.csv', 'datasets/isolet.csv',
                        'datasets/corel-histogram.csv', 'datasets/covtype.csv',
                        'datasets/1000000-10-randu.csv', 'datasets/mnist_all.csv',
                        'datasets/Twitter.csv', 'datasets/tinyImages100k.csv']
                options:
                  k: 3
                  seed: 42
                  epsilon: 0.0

              - files: ['datasets/wine.csv', 'datasets/cloud.csv',
                        'datasets/wine_qual.csv', 'datasets/isolet.csv',
                        'datasets/corel-histogram.csv', 'datasets/covtype.csv',
                        'datasets/1000000-10-randu.csv', 'datasets/mnist_all.csv',
                        'datasets/Twitter.csv', 'datasets/tinyImages100k.csv']
                options:
                  k: 3
                  seed: 42
                  epsilon: 0.0

              - files: ['datasets/wine.csv', 'datasets/cloud.csv',
                        'datasets/wine_qual.csv', 'datasets/isolet.csv',
                        'datasets/corel-histogram.csv', 'datasets/covtype.csv',
                        'datasets/1000000-10-randu.csv', 'datasets/mnist_all.csv',
                        'datasets/Twitter.csv', 'datasets/tinyImages100k.csv']
                options:
                  k: 3
                  seed: 42
                  epsilon: 0.0

              - files: ['datasets/wine.csv', 'datasets/cloud.csv',
                        'datasets/wine_qual.csv', 'datasets/isolet.csv',
                        'datasets/corel-histogram.csv', 'datasets/covtype.csv',
                        'datasets/1000000-10-randu.csv', 'datasets/mnist_all.csv',
                        'datasets/Twitter.csv', 'datasets/tinyImages100k.csv']
                options:
                  k: 3
                  seed: 42
                  epsilon: 0.0
---
# MRPT: fast nearest neighbor search with random projection
library: mrpt
methods:
    ANN:
        run: ['metric']
        script: methods/mrpt/ann.py
        format: [csv, txt, arff]
        datasets:
            - files: [ ['datasets/iris_train.csv', 'datasets/iris_test.csv', 'datasets/iris_labels.csv'],
                       ['datasets/oilspill_train.csv', 'datasets/oilspill_test.csv', 'datasets/oilspill_labels.csv'],
                       ['datasets/scene_train.csv', 'datasets/scene_test.csv', 'datasets/scene_labels.csv'],
                       ['datasets/webpage_train.csv', 'datasets/webpage_test.csv', 'datasets/webpage_labels.csv'],
                       ['datasets/isolet_train.csv', 'datasets/isolet_test.csv', 'datasets/isolet_labels.csv'],
                       ['datasets/mammography_train.csv', 'datasets/mammography_test.csv', 'datasets/mammography_labels.csv'],
                       ['datasets/reuters_train.csv', 'datasets/reuters_test.csv', 'datasets/reuters_labels.csv'],
                       ['datasets/abalone19_train.csv', 'datasets/abalone19_test.csv', 'datasets/abalone19_labels.csv'],
                       ['datasets/sickEuthyroid_train.csv', 'datasets/sickEuthyroid_test.csv', 'datasets/sickEuthyroid_labels.csv'],
                       ['datasets/abalone7_train.csv', 'datasets/abalone7_test.csv', 'datasets/abalone7_labels.csv'],
                       ['datasets/satellite_train.csv', 'datasets/satellite_test.csv', 'datasets/satellite_labels.csv'],
                       ['datasets/ecoli_train.csv', 'datasets/ecoli_test.csv', 'datasets/ecoli_labels.csv'] ]
              options:
                k: 10
                num_trees: 10
---
# Annoy: Approximate Nearest Neighbors Oh Yeah
library: annoy
methods:
    ANN:
        run: ['metric']
        script: methods/annoy/ann.py
        format: [csv, txt, arff]
        datasets:
            - files: [ ['datasets/iris_train.csv', 'datasets/iris_test.csv', 'datasets/iris_labels.csv'],
                       ['datasets/oilspill_train.csv', 'datasets/oilspill_test.csv', 'datasets/oilspill_labels.csv'],
                       ['datasets/scene_train.csv', 'datasets/scene_test.csv', 'datasets/scene_labels.csv'],
                       ['datasets/webpage_train.csv', 'datasets/webpage_test.csv', 'datasets/webpage_labels.csv'],
                       ['datasets/isolet_train.csv', 'datasets/isolet_test.csv', 'datasets/isolet_labels.csv'],
                       ['datasets/mammography_train.csv', 'datasets/mammography_test.csv', 'datasets/mammography_labels.csv'],
                       ['datasets/reuters_train.csv', 'datasets/reuters_test.csv', 'datasets/reuters_labels.csv'],
                       ['datasets/abalone19_train.csv', 'datasets/abalone19_test.csv', 'datasets/abalone19_labels.csv'],
                       ['datasets/sickEuthyroid_train.csv', 'datasets/sickEuthyroid_test.csv', 'datasets/sickEuthyroid_labels.csv'],
                       ['datasets/abalone7_train.csv', 'datasets/abalone7_test.csv', 'datasets/abalone7_labels.csv'],
                       ['datasets/satellite_train.csv', 'datasets/satellite_test.csv', 'datasets/satellite_labels.csv'],
                       ['datasets/ecoli_train.csv', 'datasets/ecoli_test.csv', 'datasets/ecoli_labels.csv'] ]
              options:
                k: 10
                trees: 10
---
# Nearpy
library: nearpy
methods:
    ANN:
        run: ['metric']
        script: methods/nearpy/ann.py
        format: [csv, txt, arff]
        datasets:
            - files: [ ['datasets/iris_train.csv', 'datasets/iris_test.csv', 'datasets/iris_labels.csv'],
                       ['datasets/oilspill_train.csv', 'datasets/oilspill_test.csv', 'datasets/oilspill_labels.csv'],
                       ['datasets/scene_train.csv', 'datasets/scene_test.csv', 'datasets/scene_labels.csv'],
                       ['datasets/webpage_train.csv', 'datasets/webpage_test.csv', 'datasets/webpage_labels.csv'],
                       ['datasets/isolet_train.csv', 'datasets/isolet_test.csv', 'datasets/isolet_labels.csv'],
                       ['datasets/mammography_train.csv', 'datasets/mammography_test.csv', 'datasets/mammography_labels.csv'],
                       ['datasets/reuters_train.csv', 'datasets/reuters_test.csv', 'datasets/reuters_labels.csv'],
                       ['datasets/abalone19_train.csv', 'datasets/abalone19_test.csv', 'datasets/abalone19_labels.csv'],
                       ['datasets/sickEuthyroid_train.csv', 'datasets/sickEuthyroid_test.csv', 'datasets/sickEuthyroid_labels.csv'],
                       ['datasets/abalone7_train.csv', 'datasets/abalone7_test.csv', 'datasets/abalone7_labels.csv'],
                       ['datasets/satellite_train.csv', 'datasets/satellite_test.csv', 'datasets/satellite_labels.csv'],
                       ['datasets/ecoli_train.csv', 'datasets/ecoli_test.csv', 'datasets/ecoli_labels.csv'] ]
---
# Milk Machine Learning Toolkit for Python
library: milk
methods:
    KMEANS:
        run: ['metric']
        script: methods/milk/kmeans.py
        format: [csv, txt, arff]
        datasets:
            - files: [ ['datasets/waveform.csv', 'datasets/waveform_centroids.csv'] ]
              options:
                clusters: 2

            - files: [ ['datasets/wine.csv', 'datasets/wine_centroids.csv'],
                       ['datasets/iris.csv', 'datasets/iris_centroids.csv'] ]
              options:
                clusters: 3

            - files: [ ['datasets/cloud.csv', 'datasets/cloud_centroids.csv'] ]
              options:
                clusters: 5

            - files: [ ['datasets/USCensus1990.csv', 'datasets/USCensus1990_centroids.csv'] ]
              options:
                clusters: 6

            - files: [ ['datasets/covtype.csv', 'datasets/covtype_centroids.csv'],
                       ['datasets/wine_qual.csv', 'datasets/wine_qual_centroids.csv'] ]
              options:
                clusters: 7

            - files: [ ['datasets/isolet.csv', 'datasets/isolet_centroids.csv'] ]
              options:
                clusters: 26

            - files: [ ['datasets/mnist_all.csv', 'datasets/mnist_all_centroids.csv'],
                       ['datasets/corel-histogram.csv', 'datasets/corel-histogram_centroids.csv'] ]
              options:
                clusters: 10

    RANDOMFOREST:
        run: ['timing', 'metric']
        script: methods/milk/random_forest.py
        format: [csv, txt, arff]
        datasets:
            - files: [ ['datasets/iris_train.csv', 'datasets/iris_test.csv', 'datasets/iris_labels.csv'],
                       ['datasets/oilspill_train.csv', 'datasets/oilspill_test.csv', 'datasets/oilspill_labels.csv'],
                       ['datasets/scene_train.csv', 'datasets/scene_test.csv', 'datasets/scene_labels.csv'],
                       ['datasets/webpage_train.csv', 'datasets/webpage_test.csv', 'datasets/webpage_labels.csv'],
                       ['datasets/isolet_train.csv', 'datasets/isolet_test.csv', 'datasets/isolet_labels.csv'],
                       ['datasets/mammography_train.csv', 'datasets/mammography_test.csv', 'datasets/mammography_labels.csv'],
                       ['datasets/reuters_train.csv', 'datasets/reuters_test.csv', 'datasets/reuters_labels.csv'],
                       ['datasets/abalone19_train.csv', 'datasets/abalone19_test.csv', 'datasets/abalone19_labels.csv'],
                       ['datasets/sickEuthyroid_train.csv', 'datasets/sickEuthyroid_test.csv', 'datasets/sickEuthyroid_labels.csv'],
                       ['datasets/abalone7_train.csv', 'datasets/abalone7_test.csv', 'datasets/abalone7_labels.csv'],
                       ['datasets/satellite_train.csv', 'datasets/satellite_test.csv', 'datasets/satellite_labels.csv'],
                       ['datasets/ecoli_train.csv', 'datasets/ecoli_test.csv', 'datasets/ecoli_labels.csv'] ]
    ADABOOST:
            run: ['metric']
            script: methods/milk/adaboost.py
            format: [csv, txt, arff]
            datasets:
                - files: [ ['datasets/iris_train.csv', 'datasets/iris_test.csv', 'datasets/iris_labels.csv'],
                           ['datasets/oilspill_train.csv', 'datasets/oilspill_test.csv', 'datasets/oilspill_labels.csv'],
                           ['datasets/scene_train.csv', 'datasets/scene_test.csv', 'datasets/scene_labels.csv'],
                           ['datasets/webpage_train.csv', 'datasets/webpage_test.csv', 'datasets/webpage_labels.csv'],
                           ['datasets/isolet_train.csv', 'datasets/isolet_test.csv', 'datasets/isolet_labels.csv'],
                           ['datasets/mammography_train.csv', 'datasets/mammography_test.csv', 'datasets/mammography_labels.csv'],
                           ['datasets/reuters_train.csv', 'datasets/reuters_test.csv', 'datasets/reuters_labels.csv'],
                           ['datasets/abalone19_train.csv', 'datasets/abalone19_test.csv', 'datasets/abalone19_labels.csv'],
                           ['datasets/sickEuthyroid_train.csv', 'datasets/sickEuthyroid_test.csv', 'datasets/sickEuthyroid_labels.csv'],
                           ['datasets/abalone7_train.csv', 'datasets/abalone7_test.csv', 'datasets/abalone7_labels.csv'],
                           ['datasets/satellite_train.csv', 'datasets/satellite_test.csv', 'datasets/satellite_labels.csv'],
                           ['datasets/ecoli_train.csv', 'datasets/ecoli_test.csv', 'datasets/ecoli_labels.csv'] ]
    DTC:
            run: ['metric']
            script: methods/milk/dtc.py
            format: [csv, txt, arff]
            datasets:
                - files: [ ['datasets/iris_train.csv', 'datasets/iris_test.csv', 'datasets/iris_labels.csv'],
                           ['datasets/oilspill_train.csv', 'datasets/oilspill_test.csv', 'datasets/oilspill_labels.csv'],
                           ['datasets/scene_train.csv', 'datasets/scene_test.csv', 'datasets/scene_labels.csv'],
                           ['datasets/webpage_train.csv', 'datasets/webpage_test.csv', 'datasets/webpage_labels.csv'],
                           ['datasets/isolet_train.csv', 'datasets/isolet_test.csv', 'datasets/isolet_labels.csv'],
                           ['datasets/mammography_train.csv', 'datasets/mammography_test.csv', 'datasets/mammography_labels.csv'],
                           ['datasets/reuters_train.csv', 'datasets/reuters_test.csv', 'datasets/reuters_labels.csv'],
                           ['datasets/abalone19_train.csv', 'datasets/abalone19_test.csv', 'datasets/abalone19_labels.csv'],
                           ['datasets/sickEuthyroid_train.csv', 'datasets/sickEuthyroid_test.csv', 'datasets/sickEuthyroid_labels.csv'],
                           ['datasets/abalone7_train.csv', 'datasets/abalone7_test.csv', 'datasets/abalone7_labels.csv'],
                           ['datasets/satellite_train.csv', 'datasets/satellite_test.csv', 'datasets/satellite_labels.csv'],
                           ['datasets/ecoli_train.csv', 'datasets/ecoli_test.csv', 'datasets/ecoli_labels.csv'] ]
    PERCEPTRON:
        run: ['metric']
        script: methods/milk/perceptron.py
        format: [csv, txt, arff]
        datasets:
            - files: [ ['datasets/iris_train.csv', 'datasets/iris_test.csv', 'datasets/iris_labels.csv'],
                       ['datasets/oilspill_train.csv', 'datasets/oilspill_test.csv', 'datasets/oilspill_labels.csv'],
                       ['datasets/scene_train.csv', 'datasets/scene_test.csv', 'datasets/scene_labels.csv'],
                       ['datasets/webpage_train.csv', 'datasets/webpage_test.csv', 'datasets/webpage_labels.csv'],
                       ['datasets/isolet_train.csv', 'datasets/isolet_test.csv', 'datasets/isolet_labels.csv'],
                       ['datasets/mammography_train.csv', 'datasets/mammography_test.csv', 'datasets/mammography_labels.csv'],
                       ['datasets/reuters_train.csv', 'datasets/reuters_test.csv', 'datasets/reuters_labels.csv'],
                       ['datasets/abalone19_train.csv', 'datasets/abalone19_test.csv', 'datasets/abalone19_labels.csv'],
                       ['datasets/sickEuthyroid_train.csv', 'datasets/sickEuthyroid_test.csv', 'datasets/sickEuthyroid_labels.csv'],
                       ['datasets/abalone7_train.csv', 'datasets/abalone7_test.csv', 'datasets/abalone7_labels.csv'],
                       ['datasets/satellite_train.csv', 'datasets/satellite_test.csv', 'datasets/satellite_labels.csv'],
                       ['datasets/ecoli_train.csv', 'datasets/ecoli_test.csv', 'datasets/ecoli_labels.csv'] ]
    LogisticRegression:
            run: ['metric','metric']
            script: methods/milk/logistic_regression.py
            format: [csv, txt, arff]
            datasets:
                - files: [ ['datasets/oilspill_train.csv', 'datasets/oilspill_test.csv', 'datasets/oilspill_labels.csv'],
                           ['datasets/scene_train.csv', 'datasets/scene_test.csv', 'datasets/scene_labels.csv'],
                           ['datasets/webpage_train.csv', 'datasets/webpage_test.csv', 'datasets/webpage_labels.csv'],
                           ['datasets/isolet_train.csv', 'datasets/isolet_test.csv', 'datasets/isolet_labels.csv'],
                           ['datasets/mammography_train.csv', 'datasets/mammography_test.csv', 'datasets/mammography_labels.csv'],
                           ['datasets/reuters_train.csv', 'datasets/reuters_test.csv', 'datasets/reuters_labels.csv'],
                           ['datasets/abalone19_train.csv', 'datasets/abalone19_test.csv', 'datasets/abalone19_labels.csv'],
                           ['datasets/sickEuthyroid_train.csv', 'datasets/sickEuthyroid_test.csv', 'datasets/sickEuthyroid_labels.csv'],
                           ['datasets/abalone7_train.csv', 'datasets/abalone7_test.csv', 'datasets/abalone7_labels.csv'],
                           ['datasets/satellite_train.csv', 'datasets/satellite_test.csv', 'datasets/satellite_labels.csv'] ]
---
# R
library: R
methods:
    NBC:
        run: ['metric']
        script: methods/R/nbc.py
        format: [csv, txt, arff]
        datasets:
            - files: [ ['datasets/iris_train.csv', 'datasets/iris_test.csv', 'datasets/iris_labels.csv'],
                       ['datasets/transfusion_train.csv', 'datasets/transfusion_test.csv'],
                       ['datasets/madelon_train.csv', 'datasets/madelon_test.csv'] ]

    QDA:
            run: ['metric']
            script: methods/R/qda.py
            format: [csv, txt, arff]
            datasets:
                - files: [ ['datasets/iris_train.csv', 'datasets/iris_test.csv', 'datasets/iris_labels.csv'],
                           ['datasets/oilspill_train.csv', 'datasets/oilspill_test.csv', 'datasets/oilspill_labels.csv'],
                           ['datasets/scene_train.csv', 'datasets/scene_test.csv', 'datasets/scene_labels.csv'],
                           ['datasets/webpage_train.csv', 'datasets/webpage_test.csv', 'datasets/webpage_labels.csv'],
                           ['datasets/isolet_train.csv', 'datasets/isolet_test.csv', 'datasets/isolet_labels.csv'],
                           ['datasets/mammography_train.csv', 'datasets/mammography_test.csv', 'datasets/mammography_labels.csv'],
                           ['datasets/reuters_train.csv', 'datasets/reuters_test.csv', 'datasets/reuters_labels.csv'],
                           ['datasets/abalone19_train.csv', 'datasets/abalone19_test.csv', 'datasets/abalone19_labels.csv'],
                           ['datasets/sickEuthyroid_train.csv', 'datasets/sickEuthyroid_test.csv', 'datasets/sickEuthyroid_labels.csv'],
                           ['datasets/abalone7_train.csv', 'datasets/abalone7_test.csv', 'datasets/abalone7_labels.csv'],
                           ['datasets/satellite_train.csv', 'datasets/satellite_test.csv', 'datasets/satellite_labels.csv'],
                           ['datasets/ecoli_train.csv', 'datasets/ecoli_test.csv', 'datasets/ecoli_labels.csv'] ]
    LDA:
            run: ['metric']
            script: methods/R/lda.py
            format: [csv, txt, arff]
            datasets:
                - files: [ ['datasets/oilspill_train.csv', 'datasets/oilspill_test.csv', 'datasets/oilspill_labels.csv'],
                           ['datasets/scene_train.csv', 'datasets/scene_test.csv', 'datasets/scene_labels.csv'],
                           ['datasets/webpage_train.csv', 'datasets/webpage_test.csv', 'datasets/webpage_labels.csv'],
                           ['datasets/isolet_train.csv', 'datasets/isolet_test.csv', 'datasets/isolet_labels.csv'],
                           ['datasets/mammography_train.csv', 'datasets/mammography_test.csv', 'datasets/mammography_labels.csv'],
                           ['datasets/reuters_train.csv', 'datasets/reuters_test.csv', 'datasets/reuters_labels.csv'],
                           ['datasets/abalone19_train.csv', 'datasets/abalone19_test.csv', 'datasets/abalone19_labels.csv'],
                           ['datasets/sickEuthyroid_train.csv', 'datasets/sickEuthyroid_test.csv', 'datasets/sickEuthyroid_labels.csv'],
                           ['datasets/abalone7_train.csv', 'datasets/abalone7_test.csv', 'datasets/abalone7_labels.csv'],
                           ['datasets/satellite_train.csv', 'datasets/satellite_test.csv', 'datasets/satellite_labels.csv'],
                           ['datasets/ecoli_train.csv', 'datasets/ecoli_test.csv', 'datasets/ecoli_labels.csv'] ]

---
# dlibml
library: dlibml
methods:
    ANN:
          run: ['metric']
          script: methods/dlibml/ANN.py
          format: [csv, txt]
          datasets:
              - files: ['datasets/wine.csv', 'datasets/cloud.csv',
                        'datasets/wine_qual.csv', 'datasets/isolet.csv',
                        'datasets/corel-histogram.csv', 'datasets/covtype.csv',
                        'datasets/1000000-10-randu.csv', 'datasets/mnist_all.csv',
                        'datasets/Twitter.csv', 'datasets/tinyImages100k.csv']
                options:
                  k: 3
                  num: 10000
                  sample_pct: 0.5
                           ['datasets/satellite_train.csv', 'datasets/satellite_test.csv', 'datasets/satellite_labels.csv'],
                           ['datasets/ecoli_train.csv', 'datasets/ecoli_test.csv', 'datasets/ecoli_labels.csv'] ]
    ALLKNN:
            run: ['metric']
            iteration: 3
            script: methods/dlibml/ALLKNN.py
            format: [csv, txt]
            datasets:
                - files: ['datasets/wine.csv', 'datasets/cloud.csv',
                          'datasets/wine_qual.csv', 'datasets/isolet.csv',
                          'datasets/corel-histogram.csv', 'datasets/covtype.csv',
                          'datasets/1000000-10-randu.csv', 'datasets/mnist_all.csv',
                          'datasets/Twitter.csv', 'datasets/tinyImages100k.csv']
                  options:
                     k: 3

    KMEANS:
        run: ['metric']
        script: methods/dlibml/KMEANS.py
        format: [csv, txt, arff]
        datasets:
            - files: [ ['datasets/waveform.csv', 'datasets/waveform_centroids.csv'] ]
              options:
                clusters: 2

            - files: [ ['datasets/wine.csv', 'datasets/wine_centroids.csv'],
                       ['datasets/iris.csv', 'datasets/iris_centroids.csv'] ]
              options:
                clusters: 3

<<<<<<< HEAD
---
# dlib-ml
library: dlibml
methods:
    SVM:
            run: ['metric']
            script: methods/dlibml/SVM.py
            format: [csv, txt, arff]
            datasets:
                - files: [ ['datasets/iris_train.csv', 'datasets/iris_test.csv', 'datasets/iris_labels.csv'],
                           ['datasets/oilspill_train.csv', 'datasets/oilspill_test.csv', 'datasets/oilspill_labels.csv'],
                           ['datasets/scene_train.csv', 'datasets/scene_test.csv', 'datasets/scene_labels.csv'],
                           ['datasets/webpage_train.csv', 'datasets/webpage_test.csv', 'datasets/webpage_labels.csv'],
                           ['datasets/isolet_train.csv', 'datasets/isolet_test.csv', 'datasets/isolet_labels.csv'],
                           ['datasets/mammography_train.csv', 'datasets/mammography_test.csv', 'datasets/mammography_labels.csv'],
                           ['datasets/reuters_train.csv', 'datasets/reuters_test.csv', 'datasets/reuters_labels.csv'],
                           ['datasets/abalone19_train.csv', 'datasets/abalone19_test.csv', 'datasets/abalone19_labels.csv'],
                           ['datasets/sickEuthyroid_train.csv', 'datasets/sickEuthyroid_test.csv', 'datasets/sickEuthyroid_labels.csv'],
                           ['datasets/abalone7_train.csv', 'datasets/abalone7_test.csv', 'datasets/abalone7_labels.csv'],
                           ['datasets/satellite_train.csv', 'datasets/satellite_test.csv', 'datasets/satellite_labels.csv'],
                           ['datasets/ecoli_train.csv', 'datasets/ecoli_test.csv', 'datasets/ecoli_labels.csv'] ]


=======
            - files: [ ['datasets/cloud.csv', 'datasets/cloud_centroids.csv'] ]
              options:
                clusters: 5

            - files: [ ['datasets/USCensus1990.csv', 'datasets/USCensus1990_centroids.csv'] ]
              options:
                clusters: 6

            - files: [ ['datasets/covtype.csv', 'datasets/covtype_centroids.csv'],
                       ['datasets/wine_qual.csv', 'datasets/wine_qual_centroids.csv'] ]
              options:
                clusters: 7

            - files: [ ['datasets/isolet.csv', 'datasets/isolet_centroids.csv'] ]
              options:
                clusters: 26

            - files: [ ['datasets/mnist_all.csv', 'datasets/mnist_all_centroids.csv'],
                       ['datasets/corel-histogram.csv', 'datasets/corel-histogram_centroids.csv'] ]
              options:
                clusters: 10

            - files: [ ['datasets/1000000-10-randu.csv'] ]
              options:
                clusters: 75
>>>>>>> b3d24774
<|MERGE_RESOLUTION|>--- conflicted
+++ resolved
@@ -2906,11 +2906,31 @@
               options:
                 clusters: 3
 
-<<<<<<< HEAD
----
-# dlib-ml
-library: dlibml
-methods:
+            - files: [ ['datasets/cloud.csv', 'datasets/cloud_centroids.csv'] ]
+              options:
+                clusters: 5
+
+            - files: [ ['datasets/USCensus1990.csv', 'datasets/USCensus1990_centroids.csv'] ]
+              options:
+                clusters: 6
+
+            - files: [ ['datasets/covtype.csv', 'datasets/covtype_centroids.csv'],
+                       ['datasets/wine_qual.csv', 'datasets/wine_qual_centroids.csv'] ]
+              options:
+                clusters: 7
+
+           - files: [ ['datasets/isolet.csv', 'datasets/isolet_centroids.csv'] ]
+              options:
+                clusters: 26
+
+            - files: [ ['datasets/mnist_all.csv', 'datasets/mnist_all_centroids.csv'],
+                       ['datasets/corel-histogram.csv', 'datasets/corel-histogram_centroids.csv'] ]
+              options:
+                clusters: 10
+
+            - files: [ ['datasets/1000000-10-randu.csv'] ]
+              options:
+                clusters: 75
     SVM:
             run: ['metric']
             script: methods/dlibml/SVM.py
@@ -2928,32 +2948,3 @@
                            ['datasets/abalone7_train.csv', 'datasets/abalone7_test.csv', 'datasets/abalone7_labels.csv'],
                            ['datasets/satellite_train.csv', 'datasets/satellite_test.csv', 'datasets/satellite_labels.csv'],
                            ['datasets/ecoli_train.csv', 'datasets/ecoli_test.csv', 'datasets/ecoli_labels.csv'] ]
-
-
-=======
-            - files: [ ['datasets/cloud.csv', 'datasets/cloud_centroids.csv'] ]
-              options:
-                clusters: 5
-
-            - files: [ ['datasets/USCensus1990.csv', 'datasets/USCensus1990_centroids.csv'] ]
-              options:
-                clusters: 6
-
-            - files: [ ['datasets/covtype.csv', 'datasets/covtype_centroids.csv'],
-                       ['datasets/wine_qual.csv', 'datasets/wine_qual_centroids.csv'] ]
-              options:
-                clusters: 7
-
-            - files: [ ['datasets/isolet.csv', 'datasets/isolet_centroids.csv'] ]
-              options:
-                clusters: 26
-
-            - files: [ ['datasets/mnist_all.csv', 'datasets/mnist_all_centroids.csv'],
-                       ['datasets/corel-histogram.csv', 'datasets/corel-histogram_centroids.csv'] ]
-              options:
-                clusters: 10
-
-            - files: [ ['datasets/1000000-10-randu.csv'] ]
-              options:
-                clusters: 75
->>>>>>> b3d24774
