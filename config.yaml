# Block for general settings.
library: general
settings:
    # Time until a timeout in seconds.
    timeout: 9000
    databaseHost: 'localhost'
    port: 3306
    database: 'benchmarks'
    driver : 'mysql'
    keepReports: 20
    bootstrap: 10
<<<<<<< HEAD
    libraries: ['mlpack', 'shogun', 'weka', 'scikit', 'mlpy', 'flann', 'ann','annoy','mrpt']
    version: ['HEAD', '3.2.0', '3.6.11', '0.15.1', '3.5.0', '1.8.4', '1.1.2','1.8.3','0.1']
=======
    libraries: ['mlpack', 'shogun', 'weka', 'scikit', 'mlpy', 'flann', 'ann','annoy']
    version: ['HEAD', '3.2.0', '3.6.11', '0.15.1', '3.5.0', '1.8.4', '1.1.2','1.8.3']
>>>>>>> db50b7d8
---
#  MLPACK:
#  A Scalable C++  Machine Learning Library
library: mlpack
methods:
    PCA:
        run: ['metric']
        script: methods/mlpack/pca.py
        format: [csv, txt]
        datasets:
            - files: ['datasets/iris.csv', 'datasets/wine.csv',
                      'datasets/cities.csv', 'datasets/diabetes_X.csv']

    PERCEPTRON:
        run: ['metric']
        script: methods/mlpack/perceptron.py
        format: [csv, txt, arff]
        datasets:
            - files: [ ['datasets/iris_train.csv', 'datasets/iris_test.csv', 'datasets/iris_labels.csv'],
                       ['datasets/oilspill_train.csv', 'datasets/oilspill_test.csv', 'datasets/oilspill_labels.csv'],
                       ['datasets/scene_train.csv', 'datasets/scene_test.csv', 'datasets/scene_labels.csv'],
                       ['datasets/webpage_train.csv', 'datasets/webpage_test.csv', 'datasets/webpage_labels.csv'],
                       ['datasets/isolet_train.csv', 'datasets/isolet_test.csv', 'datasets/isolet_labels.csv'],
                       ['datasets/mammography_train.csv', 'datasets/mammography_test.csv', 'datasets/mammography_labels.csv'],
                       ['datasets/reuters_train.csv', 'datasets/reuters_test.csv', 'datasets/reuters_labels.csv'],
                       ['datasets/abalone19_train.csv', 'datasets/abalone19_test.csv', 'datasets/abalone19_labels.csv'],
                       ['datasets/sickEuthyroid_train.csv', 'datasets/sickEuthyroid_test.csv', 'datasets/sickEuthyroid_labels.csv'],
                       ['datasets/abalone7_train.csv', 'datasets/abalone7_test.csv', 'datasets/abalone7_labels.csv'],
                       ['datasets/satellite_train.csv', 'datasets/satellite_test.csv', 'datasets/satellite_labels.csv'],
                       ['datasets/ecoli_train.csv', 'datasets/ecoli_test.csv', 'datasets/ecoli_labels.csv'] ]
              options: '-n 10000'

    DecisionStump:
        run: ['metric']
        script: methods/mlpack/decision_stump.py
        format: [csv, txt]
        datasets:
            - files: [ ['datasets/dexter_train.csv', 'datasets/dexter_test.csv'],
                       ['datasets/iris_train.csv', 'datasets/iris_test.csv'],
                       ['datasets/optdigits_train.csv', 'datasets/optdigits_test.csv'],
                       ['datasets/shuttle_train.csv', 'datasets/shuttle_test.csv'],
                       ['datasets/transfusion_train.csv', 'datasets/transfusion_test.csv'],
                       ['datasets/arcene_train.csv', 'datasets/arcene_test.csv'] ]

    NMF:
        run: ['metric']
        script: methods/mlpack/nmf.py
        format: [csv, txt]
        datasets:
            - files: ['datasets/ionosphere.csv', 'datasets/piano_magnitude_spectogram.csv',
                      'datasets/optdigits.csv', 'datasets/waveform.csv',
                      'datasets/TomsHardware.csv', 'datasets/pendigits.csv',
                      'datasets/isolet.csv', 'datasets/mnist_all.csv',
                      'datasets/tinyImages100k.csv', 'datasets/yearpredictionmsd.csv']
              options: '-r 6 -s 42 -u multdist'

            - files: ['datasets/ionosphere.csv', 'datasets/piano_magnitude_spectogram.csv',
                      'datasets/optdigits.csv', 'datasets/waveform.csv',
                      'datasets/TomsHardware.csv', 'datasets/pendigits.csv',
                      'datasets/isolet.csv', 'datasets/mnist_all.csv',
                      'datasets/tinyImages100k.csv', 'datasets/yearpredictionmsd.csv']
              options: '-r 6 -s 42 -u multdiv'

            - files: ['datasets/ionosphere.csv', 'datasets/piano_magnitude_spectogram.csv',
                      'datasets/optdigits.csv', 'datasets/waveform.csv',
                      'datasets/TomsHardware.csv', 'datasets/pendigits.csv',
                      'datasets/isolet.csv', 'datasets/mnist_all.csv',
                      'datasets/tinyImages100k.csv', 'datasets/yearpredictionmsd.csv']
              options: '-r 6 -s 42 -u als'
    NBC:
        run: ['metric']
        script: methods/mlpack/nbc.py
        format: [csv, txt]
        datasets:
            - files: [ ['datasets/iris_train.csv', 'datasets/iris_test.csv'],
                       ['datasets/transfusion_train.csv', 'datasets/transfusion_test.csv'],
                       ['datasets/madelon_train.csv', 'datasets/madelon_test.csv'] ]

            - files: [ ['datasets/iris_train.csv', 'datasets/iris_test.csv'],
                       ['datasets/transfusion_train.csv', 'datasets/transfusion_test.csv'],
                       ['datasets/madelon_train.csv', 'datasets/madelon_test.csv'] ]
              options: '-I'
    KPCA:
        run: ['metric']
        script: methods/mlpack/kernel_pca.py
        format: [csv, txt]
        datasets:
            - files: ['datasets/circle_data.csv', 'datasets/stock.csv',
                      'datasets/abalone.csv', 'datasets/bank8FM.csv',
                      'datasets/waveform.csv', 'datasets/TomsHardware.csv',
                      'datasets/arcene_X.csv', 'datasets/madelon_X.csv',
                      'datasets/pendigits.csv', 'datasets/isolet.csv',
                      'datasets/covtype.csv']
              options: '-k linear'

            - files: ['datasets/circle_data.csv', 'datasets/stock.csv',
                      'datasets/abalone.csv', 'datasets/bank8FM.csv',
                      'datasets/waveform.csv', 'datasets/TomsHardware.csv',
                      'datasets/arcene_X.csv', 'datasets/madelon_X.csv',
                      'datasets/pendigits.csv', 'datasets/isolet.csv',
                      'datasets/covtype.csv']
              options: '-k gaussian'

            - files: ['datasets/circle_data.csv', 'datasets/stock.csv',
                      'datasets/abalone.csv', 'datasets/bank8FM.csv',
                      'datasets/waveform.csv', 'datasets/TomsHardware.csv',
                      'datasets/arcene_X.csv', 'datasets/madelon_X.csv',
                      'datasets/pendigits.csv', 'datasets/isolet.csv',
                      'datasets/covtype.csv']
              options: '-k polynomial'

            - files: ['datasets/circle_data.csv', 'datasets/stock.csv',
                      'datasets/abalone.csv', 'datasets/bank8FM.csv',
                      'datasets/waveform.csv', 'datasets/TomsHardware.csv',
                      'datasets/arcene_X.csv', 'datasets/madelon_X.csv',
                      'datasets/pendigits.csv', 'datasets/isolet.csv',
                      'datasets/covtype.csv']
              options: '-k hyptan'

            - files: ['datasets/circle_data.csv', 'datasets/stock.csv',
                      'datasets/abalone.csv', 'datasets/bank8FM.csv',
                      'datasets/waveform.csv', 'datasets/TomsHardware.csv',
                      'datasets/arcene_X.csv', 'datasets/madelon_X.csv',
                      'datasets/pendigits.csv', 'datasets/isolet.csv',
                      'datasets/covtype.csv']
              options: '-k laplacian'

            - files: ['datasets/circle_data.csv', 'datasets/stock.csv',
                      'datasets/abalone.csv', 'datasets/bank8FM.csv',
                      'datasets/waveform.csv', 'datasets/TomsHardware.csv',
                      'datasets/arcene_X.csv', 'datasets/madelon_X.csv',
                      'datasets/pendigits.csv', 'datasets/isolet.csv',
                      'datasets/covtype.csv']
              options: '-k cosine'

            - files: ['datasets/circle_data.csv', 'datasets/stock.csv',
                      'datasets/abalone.csv', 'datasets/bank8FM.csv',
                      'datasets/waveform.csv', 'datasets/TomsHardware.csv',
                      'datasets/arcene_X.csv', 'datasets/madelon_X.csv',
                      'datasets/pendigits.csv', 'datasets/isolet.csv',
                      'datasets/covtype.csv']
              options: '-k gaussian --nystroem_method -s kmeans'

            - files: ['datasets/circle_data.csv', 'datasets/stock.csv',
                      'datasets/abalone.csv', 'datasets/bank8FM.csv',
                      'datasets/waveform.csv', 'datasets/TomsHardware.csv',
                      'datasets/arcene_X.csv', 'datasets/madelon_X.csv',
                      'datasets/pendigits.csv', 'datasets/isolet.csv',
                      'datasets/covtype.csv']
              options: '-k polynomial --nystroem_method -s kmeans'

            - files: ['datasets/circle_data.csv', 'datasets/stock.csv',
                      'datasets/abalone.csv', 'datasets/bank8FM.csv',
                      'datasets/waveform.csv', 'datasets/TomsHardware.csv',
                      'datasets/arcene_X.csv', 'datasets/madelon_X.csv',
                      'datasets/pendigits.csv', 'datasets/isolet.csv',
                      'datasets/covtype.csv']
              options: '-k cosine --nystroem_method -s kmeans'

            - files: ['datasets/circle_data.csv', 'datasets/stock.csv',
                      'datasets/abalone.csv', 'datasets/bank8FM.csv',
                      'datasets/waveform.csv', 'datasets/TomsHardware.csv',
                      'datasets/arcene_X.csv', 'datasets/madelon_X.csv',
                      'datasets/pendigits.csv', 'datasets/isolet.csv',
                      'datasets/covtype.csv']
              options: '-k gaussian --nystroem_method -s random'

            - files: ['datasets/circle_data.csv', 'datasets/stock.csv',
                      'datasets/abalone.csv', 'datasets/bank8FM.csv',
                      'datasets/waveform.csv', 'datasets/TomsHardware.csv',
                      'datasets/arcene_X.csv', 'datasets/madelon_X.csv',
                      'datasets/pendigits.csv', 'datasets/isolet.csv',
                      'datasets/covtype.csv']
              options: '-k polynomial --nystroem_method -s random'

            - files: ['datasets/circle_data.csv', 'datasets/stock.csv',
                      'datasets/abalone.csv', 'datasets/bank8FM.csv',
                      'datasets/waveform.csv', 'datasets/TomsHardware.csv',
                      'datasets/arcene_X.csv', 'datasets/madelon_X.csv',
                      'datasets/pendigits.csv', 'datasets/isolet.csv',
                      'datasets/covtype.csv']
              options: '-k cosine --nystroem_method -s random'
    LARS:
          run: ['metric']
          script: methods/mlpack/lars.py
          format: [csv, txt]
          datasets:
              - files: [ ['datasets/diabetes_X.csv', 'datasets/diabetes_y.csv'],
                         ['datasets/cosExp_X.csv', 'datasets/cosExp_y.csv'],
                         ['datasets/arcene_X.csv', 'datasets/arcene_y.csv'],
                         ['datasets/madelon_X.csv', 'datasets/madelon_y.csv'] ]
                options: '-l 0.01'

              - files: [ ['datasets/diabetes_X.csv', 'datasets/diabetes_y.csv'],
                         ['datasets/cosExp_X.csv', 'datasets/cosExp_y.csv'],
                         ['datasets/arcene_X.csv', 'datasets/arcene_y.csv'],
                         ['datasets/madelon_X.csv', 'datasets/madelon_y.csv'] ]
                options: '--lambda1 0.01 --lambda2 0.005 --use_cholesky'

    LSH:
        run: ['metric']
        script: methods/mlpack/lsh.py
        format: [csv, txt]
        datasets:
         - files: ['datasets/wine.csv', 'datasets/cloud.csv',
                   'datasets/wine_qual.csv', 'datasets/isolet.csv',
                   'datasets/corel-histogram.csv', 'datasets/covtype.csv',
                   'datasets/1000000-10-randu.csv', 'datasets/mnist_all.csv',
                   'datasets/Twitter.csv', 'datasets/tinyImages100k.csv']
           options: '-k 3 -s 42'

    KMEANS:
        run: ['metric']
        script: methods/mlpack/kmeans.py
        format: [csv, txt, arff]
        datasets:
            - files: [ ['datasets/waveform.csv', 'datasets/waveform_centroids.csv'] ]
              options: '-c 2'

            - files: [ ['datasets/wine.csv', 'datasets/wine_centroids.csv'],
                       ['datasets/iris.csv', 'datasets/iris_centroids.csv'] ]
              options: '-c 3'

            - files: [ ['datasets/cloud.csv', 'datasets/cloud_centroids.csv'] ]
              options: '-c 5'

            - files: [ ['datasets/USCensus1990.csv', 'datasets/USCensus1990_centroids.csv'] ]
              options: '-c 6'

            - files: [ ['datasets/covtype.csv', 'datasets/covtype_centroids.csv'],
                       ['datasets/wine_qual.csv', 'datasets/wine_qual_centroids.csv'] ]
              options: '-c 7'

            - files: [ ['datasets/isolet.csv', 'datasets/isolet_centroids.csv'] ]
              options: '-c 26'

            - files: [ ['datasets/mnist_all.csv', 'datasets/mnist_all_centroids.csv'],
                       ['datasets/corel-histogram.csv', 'datasets/corel-histogram_centroids.csv'] ]
              options: '-c 10'

            - files: [ ['datasets/1000000-10-randu.csv'] ]
              options: '-c 75'
    ALLKNN:
        run: ['metric']
        script: methods/mlpack/allknn.py
        format: [csv, txt]
        datasets:
            - files: ['datasets/wine.csv', 'datasets/cloud.csv',
                      'datasets/wine_qual.csv', 'datasets/isolet.csv',
                      'datasets/corel-histogram.csv', 'datasets/covtype.csv',
                      'datasets/1000000-10-randu.csv', 'datasets/mnist_all.csv',
                      'datasets/Twitter.csv', 'datasets/tinyImages100k.csv']
              options: '-k 3'

            - files: ['datasets/wine.csv', 'datasets/cloud.csv',
                      'datasets/wine_qual.csv', 'datasets/isolet.csv',
                      'datasets/corel-histogram.csv', 'datasets/covtype.csv',
                      'datasets/1000000-10-randu.csv', 'datasets/mnist_all.csv',
                      'datasets/Twitter.csv', 'datasets/tinyImages100k.csv']
              options: '-k 4'

            - files: ['datasets/wine.csv', 'datasets/cloud.csv',
                      'datasets/wine_qual.csv', 'datasets/isolet.csv',
                      'datasets/corel-histogram.csv', 'datasets/covtype.csv',
                      'datasets/1000000-10-randu.csv', 'datasets/mnist_all.csv',
                      'datasets/Twitter.csv', 'datasets/tinyImages100k.csv']
              options: '-k 3 -s 42 -e 0.0'

            - files: ['datasets/wine.csv', 'datasets/cloud.csv',
                      'datasets/wine_qual.csv', 'datasets/isolet.csv',
                      'datasets/corel-histogram.csv', 'datasets/covtype.csv',
                      'datasets/1000000-10-randu.csv', 'datasets/mnist_all.csv',
                      'datasets/Twitter.csv', 'datasets/tinyImages100k.csv']
              options: '-k 3 -s 42 -e 0.05'

            - files: ['datasets/wine.csv', 'datasets/cloud.csv',
                      'datasets/wine_qual.csv', 'datasets/isolet.csv',
                      'datasets/corel-histogram.csv', 'datasets/covtype.csv',
                      'datasets/1000000-10-randu.csv', 'datasets/mnist_all.csv',
                      'datasets/Twitter.csv', 'datasets/tinyImages100k.csv']
              options: '-k 3 -s 42 -e 0.10'

            - files: ['datasets/wine.csv', 'datasets/cloud.csv',
                      'datasets/wine_qual.csv', 'datasets/isolet.csv',
                      'datasets/corel-histogram.csv', 'datasets/covtype.csv',
                      'datasets/1000000-10-randu.csv', 'datasets/mnist_all.csv',
                      'datasets/Twitter.csv', 'datasets/tinyImages100k.csv']
              options: '-k 3 -s 42 -e 0.15'

            - files: ['datasets/wine.csv', 'datasets/cloud.csv',
                      'datasets/wine_qual.csv', 'datasets/isolet.csv',
                      'datasets/corel-histogram.csv', 'datasets/covtype.csv',
                      'datasets/1000000-10-randu.csv', 'datasets/mnist_all.csv',
                      'datasets/Twitter.csv', 'datasets/tinyImages100k.csv']
              options: '-k 3 -s 42 -e 0.20'

            - files: ['datasets/wine.csv', 'datasets/cloud.csv',
                      'datasets/wine_qual.csv', 'datasets/isolet.csv',
                      'datasets/corel-histogram.csv', 'datasets/covtype.csv',
                      'datasets/1000000-10-randu.csv', 'datasets/mnist_all.csv',
                      'datasets/Twitter.csv', 'datasets/tinyImages100k.csv']
              options: '-k 3 -s 42 -e 0.25'

            - files: ['datasets/wine.csv', 'datasets/cloud.csv',
                      'datasets/wine_qual.csv', 'datasets/isolet.csv',
                      'datasets/corel-histogram.csv', 'datasets/covtype.csv',
                      'datasets/1000000-10-randu.csv', 'datasets/mnist_all.csv',
                      'datasets/Twitter.csv', 'datasets/tinyImages100k.csv']
              options: '-k 3 -s 42 -S'

            - files: ['datasets/wine.csv', 'datasets/cloud.csv',
                      'datasets/wine_qual.csv', 'datasets/isolet.csv',
                      'datasets/corel-histogram.csv', 'datasets/covtype.csv',
                      'datasets/1000000-10-randu.csv', 'datasets/mnist_all.csv',
                      'datasets/Twitter.csv', 'datasets/tinyImages100k.csv']
              options: '-k 3 -s 42 --tree_type=cover'

            - files: ['datasets/wine.csv', 'datasets/cloud.csv',
                      'datasets/wine_qual.csv', 'datasets/isolet.csv',
                      'datasets/corel-histogram.csv', 'datasets/covtype.csv',
                      'datasets/1000000-10-randu.csv', 'datasets/mnist_all.csv',
                      'datasets/Twitter.csv', 'datasets/tinyImages100k.csv']
              options: '-k 3 -s 42 --tree_type=cover -S'

            - files: ['datasets/wine.csv', 'datasets/cloud.csv',
                      'datasets/wine_qual.csv', 'datasets/isolet.csv',
                      'datasets/corel-histogram.csv', 'datasets/covtype.csv',
                      'datasets/1000000-10-randu.csv', 'datasets/mnist_all.csv',
                      'datasets/Twitter.csv', 'datasets/tinyImages100k.csv']
              options: '-k 3 -s 42 -N'
    ALLKFN:
        run: ['metric']
        script: methods/mlpack/allkfn.py
        format: [csv, txt]
        datasets:
            - files: ['datasets/wine.csv', 'datasets/cloud.csv',
                      'datasets/wine_qual.csv', 'datasets/isolet.csv',
                      'datasets/corel-histogram.csv', 'datasets/covtype.csv',
                      'datasets/1000000-10-randu.csv', 'datasets/mnist_all.csv',
                      'datasets/Twitter.csv', 'datasets/tinyImages100k.csv']
              options: '-k 3'

            - files: ['datasets/wine.csv', 'datasets/cloud.csv',
                      'datasets/wine_qual.csv', 'datasets/isolet.csv',
                      'datasets/corel-histogram.csv', 'datasets/covtype.csv',
                      'datasets/1000000-10-randu.csv', 'datasets/mnist_all.csv',
                      'datasets/Twitter.csv', 'datasets/tinyImages100k.csv']
              options: '-k 3 -s'

            - files: ['datasets/wine.csv', 'datasets/cloud.csv',
                      'datasets/wine_qual.csv', 'datasets/isolet.csv',
                      'datasets/corel-histogram.csv', 'datasets/covtype.csv',
                      'datasets/1000000-10-randu.csv', 'datasets/mnist_all.csv',
                      'datasets/Twitter.csv', 'datasets/tinyImages100k.csv']
              options: '-k 3 -N'
    ALLKRANN:
        run: ['metric']
        script: methods/mlpack/allkrann.py
        format: [csv, txt]
        datasets:
            - files: ['datasets/wine.csv', 'datasets/cloud.csv',
                      'datasets/wine_qual.csv', 'datasets/isolet.csv',
                      'datasets/corel-histogram.csv', 'datasets/covtype.csv',
                      'datasets/1000000-10-randu.csv', 'datasets/mnist_all.csv',
                      'datasets/Twitter.csv', 'datasets/tinyImages100k.csv']
              options: '-k 3 -T 10'

            - files: ['datasets/wine.csv', 'datasets/cloud.csv',
                      'datasets/wine_qual.csv', 'datasets/isolet.csv',
                      'datasets/corel-histogram.csv', 'datasets/covtype.csv',
                      'datasets/1000000-10-randu.csv', 'datasets/mnist_all.csv',
                      'datasets/Twitter.csv', 'datasets/tinyImages100k.csv']
              options: '-k 3 -T 10 -N'

            - files: ['datasets/wine.csv', 'datasets/cloud.csv',
                      'datasets/wine_qual.csv', 'datasets/isolet.csv',
                      'datasets/corel-histogram.csv', 'datasets/covtype.csv',
                      'datasets/1000000-10-randu.csv', 'datasets/mnist_all.csv',
                      'datasets/Twitter.csv', 'datasets/tinyImages100k.csv']
              options: '-k 3 -T 10 -s'

            - files: ['datasets/wine.csv', 'datasets/cloud.csv',
                      'datasets/wine_qual.csv', 'datasets/isolet.csv',
                      'datasets/corel-histogram.csv', 'datasets/covtype.csv',
                      'datasets/1000000-10-randu.csv', 'datasets/mnist_all.csv',
                      'datasets/Twitter.csv', 'datasets/tinyImages100k.csv']
              options: '-k 3 -T 10 -L'

            - files: ['datasets/wine.csv', 'datasets/cloud.csv',
                      'datasets/wine_qual.csv', 'datasets/isolet.csv',
                      'datasets/corel-histogram.csv', 'datasets/covtype.csv',
                      'datasets/1000000-10-randu.csv', 'datasets/mnist_all.csv',
                      'datasets/Twitter.csv', 'datasets/tinyImages100k.csv']
              options: '-k 3 -T 10 -X'
    RANGESEARCH:
        run: ['metric']
        script: methods/mlpack/range_search.py
        format: [csv, txt]
        datasets:
            - files: ['datasets/wine.csv', 'datasets/ionosphere.csv',
                      'datasets/cloud.csv', 'datasets/vehicle.csv',
                      'datasets/madelon_X.csv', 'datasets/arcene_X.csv',
                      'datasets/corel-histogram.csv', 'datasets/isolet.csv',
                      'datasets/covtype.csv', 'datasets/Twitter.csv']
              options: '-M 0.02'

            - files: ['datasets/wine.csv', 'datasets/ionosphere.csv',
                      'datasets/cloud.csv', 'datasets/vehicle.csv',
                      'datasets/madelon_X.csv', 'datasets/arcene_X.csv',
                      'datasets/corel-histogram.csv', 'datasets/isolet.csv',
                      'datasets/covtype.csv', 'datasets/Twitter.csv']
              options: '-M 0.02 -N'

            - files: ['datasets/wine.csv', 'datasets/ionosphere.csv',
                      'datasets/cloud.csv', 'datasets/vehicle.csv',
                      'datasets/madelon_X.csv', 'datasets/arcene_X.csv',
                      'datasets/corel-histogram.csv', 'datasets/isolet.csv',
                      'datasets/covtype.csv', 'datasets/Twitter.csv']
              options: '-M 0.02 -s'
    GMM:
        run: ['metric']
        script: methods/mlpack/gmm.py
        format: [csv, txt]
        datasets:
            - files: ['datasets/artificial_2DSignal.csv', 'datasets/artificial_5DSignal.csv',
                      'datasets/iris.csv', 'datasets/wine.csv',
                      'datasets/vehicle.csv', 'datasets/USCensus1990.csv',
                      'datasets/optdigits.csv', 'datasets/isolet.csv',
                      'datasets/TomsHardware.csv', 'datasets/covtype.csv']
              options: '-s 42'

            - files: ['datasets/artificial_2DSignal.csv', 'datasets/artificial_5DSignal.csv',
                      'datasets/iris.csv', 'datasets/wine.csv',
                      'datasets/vehicle.csv', 'datasets/USCensus1990.csv',
                      'datasets/optdigits.csv', 'datasets/isolet.csv',
                      'datasets/TomsHardware.csv', 'datasets/covtype.csv']
              options: '-P -s 42'
    DET:
        run: ['metric']
        script: methods/mlpack/det.py
        format: [csv, txt]
        datasets:
            - files: ['datasets/iris.csv', 'datasets/cloud.csv',
                     ['datasets/madelon_train.csv', 'datasets/madelon_test.csv'] ]

            - files: ['datasets/iris.csv', 'datasets/cloud.csv',
                     ['datasets/madelon_train.csv', 'datasets/madelon_test.csv'] ]
              options: '-f 20'
    EMST:
        run: ['metric']
        script: methods/mlpack/emst.py
        format: [csv, txt]
        datasets:
            - files: ['datasets/iris.csv', 'datasets/vehicle.csv',
                      'datasets/waveform.csv', 'datasets/corel-histogram.csv',
                      'datasets/isolet.csv', 'datasets/tinyImages100k.csv']

            - files: ['datasets/iris.csv', 'datasets/vehicle.csv',
                      'datasets/waveform.csv']
              options: '-n'

    LinearRegression:
        run: ['metric']
        script: methods/mlpack/linear_regression.py
        format: [csv, txt]
        datasets:
             - files: [ ['datasets/diabetes_X.csv'], ['datasets/cosExp_X.csv'],
                        ['datasets/mnist_all.csv'], ['datasets/tinyImages100k.csv'],
                        ['datasets/ticdata2000.csv'], ['datasets/TomsHardware.csv'],
                        ['datasets/madelon_train.csv', 'datasets/madelon_test.csv'],
                        ['datasets/arcene_train.csv', 'datasets/arcene_test.csv'] ]
    LocalCoordinateCoding:
        run: ['metric']
        script: methods/mlpack/local_coordinate_coding.py
        format: [csv, txt]
        datasets:
             - files: ['datasets/pendigits.csv']
               options: '-k 12 -s 42'

             - files: ['datasets/pendigits.csv']
               options: '-k 12 -s 42 -N'
    SparseCoding:
        run: ['metric']
        script: methods/mlpack/sparse_coding.py
        format: [csv, txt]
        datasets:
            - files: ['datasets/pendigits.csv']
              options: '-k 12 -s 42 -n 100'

            - files: ['datasets/pendigits.csv']
              options: '-k 12 -s 42'

            - files: ['datasets/pendigits.csv']
              options: '-k 12 -s 42 -N'
    FastMKS:
        run: ['metric']
        script: methods/mlpack/fastmks.py
        format: [csv, txt]
        datasets:
            - files: ['datasets/optdigits.csv']
              options: '-k 1 -K linear'

            - files: ['datasets/optdigits.csv']
              options: '-k 10 -K linear'

            - files: ['datasets/optdigits.csv']
              options: '-k 10 -S -K linear'

            - files: ['datasets/optdigits.csv']
              options: '-k 10 -K polynomial -d 10'

            - files: ['datasets/optdigits.csv']
              options: '-k 10 -K hyptan'

            - files: ['datasets/optdigits.csv']
              options: '-k 10 -K cosine'

            - files: ['datasets/optdigits.csv']
              options: '-k 10 -K gaussian'

            - files: ['datasets/optdigits.csv']
              options: '-k 10 -K epanechnikov'

            - files: ['datasets/optdigits.csv']
              options: '-k 10 -K triangular'
    NCA:
        run: ['metric']
        script: methods/mlpack/nca.py
        format: [csv, txt]
        datasets:
            - files: ['datasets/iris_train.csv',
                      ['datasets/diabetes_X.csv', 'datasets/diabetes_y.csv'],
                      'datasets/wine.csv', 'datasets/ionosphere.csv',
                      'datasets/shuttle_train.csv', 'datasets/madelon_train.csv',
                      'datasets/arcene_X.csv','datasets/madelon_X.csv',
                      'datasets/corel-histogram.csv', 'datasets/isolet.csv',
                      'datasets/covtype.csv', 'datasets/1000000-10-randu.csv',
                      'datasets/mnist_all.csv', 'datasets/Twitter.csv',
                      'datasets/tinyImages100k.csv', 'datasets/yearpredictionmsd.csv']
              options: '-n 2000 -O sgd -s 42'

            - files: ['datasets/iris_train.csv',
                      ['datasets/diabetes_X.csv', 'datasets/diabetes_y.csv'],
                      'datasets/wine.csv', 'datasets/ionosphere.csv',
                      'datasets/shuttle_train.csv', 'datasets/madelon_train.csv',
                      'datasets/arcene_X.csv','datasets/madelon_X.csv',
                      'datasets/corel-histogram.csv', 'datasets/isolet.csv',
                      'datasets/covtype.csv', 'datasets/1000000-10-randu.csv',
                      'datasets/mnist_all.csv', 'datasets/Twitter.csv',
                      'datasets/tinyImages100k.csv', 'datasets/yearpredictionmsd.csv']
              options: '-n 2000 -O lbfgs -s 42'

            - files: ['datasets/iris_train.csv',
                      ['datasets/diabetes_X.csv', 'datasets/diabetes_y.csv'],
                      'datasets/wine.csv', 'datasets/ionosphere.csv',
                      'datasets/shuttle_train.csv', 'datasets/madelon_train.csv',
                      'datasets/arcene_X.csv','datasets/madelon_X.csv',
                      'datasets/corel-histogram.csv', 'datasets/isolet.csv',
                      'datasets/covtype.csv', 'datasets/1000000-10-randu.csv',
                      'datasets/mnist_all.csv', 'datasets/Twitter.csv',
                      'datasets/tinyImages100k.csv', 'datasets/yearpredictionmsd.csv']
              options: '-n 2000 -O lbfgs -s 42 -w 0.5'

            - files: ['datasets/iris_train.csv', ['datasets/diabetes_X.csv', 'datasets/diabetes_y.csv'],
                      'datasets/wine.csv', 'datasets/ionosphere.csv',
                      'datasets/shuttle_train.csv', 'datasets/madelon_train.csv']
              options: '-n 2000 -O lbfgs -s 42 -w 0.5 -B 5'

            - files: ['datasets/iris_train.csv',
                      ['datasets/diabetes_X.csv', 'datasets/diabetes_y.csv'],
                      'datasets/wine.csv', 'datasets/ionosphere.csv',
                      'datasets/shuttle_train.csv', 'datasets/madelon_train.csv',
                      'datasets/arcene_X.csv','datasets/madelon_X.csv',
                      'datasets/corel-histogram.csv', 'datasets/isolet.csv',
                      'datasets/covtype.csv', 'datasets/1000000-10-randu.csv',
                      'datasets/mnist_all.csv', 'datasets/Twitter.csv',
                      'datasets/tinyImages100k.csv', 'datasets/yearpredictionmsd.csv']
              options: '-n 2000 -O lbfgs -s 42 -B 5'

            - files: ['datasets/iris_train.csv',
                      ['datasets/diabetes_X.csv', 'datasets/diabetes_y.csv'],
                      'datasets/wine.csv', 'datasets/ionosphere.csv',
                      'datasets/shuttle_train.csv', 'datasets/madelon_train.csv',
                      'datasets/arcene_X.csv','datasets/madelon_X.csv',
                      'datasets/corel-histogram.csv', 'datasets/isolet.csv',
                      'datasets/covtype.csv', 'datasets/1000000-10-randu.csv',
                      'datasets/mnist_all.csv', 'datasets/Twitter.csv',
                      'datasets/tinyImages100k.csv', 'datasets/yearpredictionmsd.csv']
              options: '-n 2000 -N -s 42'
    HMMTRAIN:
        run: ['metric']
        script: methods/mlpack/hmm_train.py
        format: [csv, txt]
        datasets:
            - files: ['datasets/artificial_2DSignal.csv']
              options: '-t gaussian -n 20 -s 42'

            - files: ['datasets/artificial_1DSignal.csv']
              options: '-t discrete -n 20 -s 42'
    HMMGENERATE:
        run: ['metric']
        script: methods/mlpack/hmm_generate.py
        format: [csv, txt, xml]
        datasets:
            - files: ['datasets/artificial_2DSignal_hmm.xml']
              options: '-l 10000'
    HMMLOGLIK:
       run: ['metric']
       script: methods/mlpack/hmm_loglik.py
       format: [csv, txt, xml]
       datasets:
           - files: [ ['datasets/artificial_2DSignal.csv', 'datasets/artificial_2DSignal_hmm.xml'] ]
    HMMVITERBI:
       run: ['metric']
       iteration: 3
       script: methods/mlpack/hmm_viterbi.py
       format: [csv, txt, xml]
       datasets:
           - files: [ ['datasets/artificial_2DSignal.csv', 'datasets/artificial_2DSignal_hmm.xml'] ]
---
# MATLAB:
# Numerical computing environment and programming language.
library: matlab
methods:
    PCA:
        run: ['metric']
        iteration: 3
        script: methods/matlab/pca.py
        format: [csv, txt]
        datasets:
            - files: ['datasets/iris.csv', 'datasets/wine.csv',
                      'datasets/cities.csv', 'datasets/diabetes_X.csv',
                      'datasets/artificial_data.csv', 'datasets/ionosphere.csv',
                      'datasets/bank8FM.csv', 'datasets/faces.csv',
                      'datasets/shuttle_train.csv', 'datasets/dexter_test.csv',
                      'datasets/arcene_X.csv','datasets/madelon_X.csv',
                      'datasets/corel-histogram.csv', 'datasets/isolet.csv',
                      'datasets/covtype.csv', 'datasets/1000000-10-randu.csv',
                      'datasets/mnist_all.csv', 'datasets/Twitter.csv',
                      'datasets/tinyImages100k.csv', 'datasets/yearpredictionmsd.csv']

            - files: ['datasets/iris.csv', 'datasets/wine.csv',
                      'datasets/cities.csv', 'datasets/diabetes_X.csv',
                      'datasets/artificial_data.csv', 'datasets/ionosphere.csv',
                      'datasets/bank8FM.csv', 'datasets/faces.csv',
                      'datasets/shuttle_train.csv', 'datasets/dexter_test.csv',
                      'datasets/arcene_X.csv','datasets/madelon_X.csv',
                      'datasets/corel-histogram.csv', 'datasets/isolet.csv',
                      'datasets/covtype.csv', 'datasets/1000000-10-randu.csv',
                      'datasets/mnist_all.csv', 'datasets/Twitter.csv',
                      'datasets/tinyImages100k.csv', 'datasets/yearpredictionmsd.csv']
              options: '-d 2'

            - files: ['datasets/iris.csv', 'datasets/wine.csv',
                      'datasets/cities.csv', 'datasets/diabetes_X.csv',
                      'datasets/artificial_data.csv', 'datasets/ionosphere.csv',
                      'datasets/bank8FM.csv', 'datasets/faces.csv',
                      'datasets/shuttle_train.csv', 'datasets/dexter_test.csv',
                      'datasets/arcene_X.csv','datasets/madelon_X.csv',
                      'datasets/corel-histogram.csv', 'datasets/isolet.csv',
                      'datasets/covtype.csv', 'datasets/1000000-10-randu.csv',
                      'datasets/mnist_all.csv', 'datasets/Twitter.csv',
                      'datasets/tinyImages100k.csv', 'datasets/yearpredictionmsd.csv']
              options: '-d 2 -s'

    PERCEPTRON:
        run: ['metric']
        script: methods/matlab/perceptron.py
        format: [csv, txt, arff]
        datasets:
            - files: [ ['datasets/iris_train.csv', 'datasets/iris_test.csv', 'datasets/iris_labels.csv'],
                       ['datasets/oilspill_train.csv', 'datasets/oilspill_test.csv', 'datasets/oilspill_labels.csv'],
                       ['datasets/scene_train.csv', 'datasets/scene_test.csv', 'datasets/scene_labels.csv'],
                       ['datasets/webpage_train.csv', 'datasets/webpage_test.csv', 'datasets/webpage_labels.csv'],
                       ['datasets/isolet_train.csv', 'datasets/isolet_test.csv', 'datasets/isolet_labels.csv'],
                       ['datasets/mammography_train.csv', 'datasets/mammography_test.csv', 'datasets/mammography_labels.csv'],
                       ['datasets/reuters_train.csv', 'datasets/reuters_test.csv', 'datasets/reuters_labels.csv'],
                       ['datasets/abalone19_train.csv', 'datasets/abalone19_test.csv', 'datasets/abalone19_labels.csv'],
                       ['datasets/sickEuthyroid_train.csv', 'datasets/sickEuthyroid_test.csv', 'datasets/sickEuthyroid_labels.csv'],
                       ['datasets/abalone7_train.csv', 'datasets/abalone7_test.csv', 'datasets/abalone7_labels.csv'],
                       ['datasets/satellite_train.csv', 'datasets/satellite_test.csv', 'datasets/satellite_labels.csv'],
                       ['datasets/ecoli_train.csv', 'datasets/ecoli_test.csv', 'datasets/ecoli_labels.csv'] ]
              options: '-n 10000'

    NMF:
        run: ['metric']
        iteration: 3
        script: methods/matlab/nmf.py
        format: [csv, txt]
        datasets:
            - files: ['datasets/ionosphere.csv', 'datasets/piano_magnitude_spectogram.csv',
                      'datasets/optdigits.csv', 'datasets/waveform.csv',
                      'datasets/TomsHardware.csv', 'datasets/pendigits.csv',
                      'datasets/isolet.csv', 'datasets/mnist_all.csv',
                      'datasets/tinyImages100k.csv', 'datasets/yearpredictionmsd.csv']
              options: '-r 6 -s 42 -u multdist'
    KMEANS:
        run: ['metric']
        iteration: 3
        script: methods/matlab/kmeans.py
        format: [csv, txt, arff]
        datasets:
            - files: [ ['datasets/waveform.csv', 'datasets/waveform_centroids.csv'] ]
              options: '-c 2'

            - files: [ ['datasets/wine.csv', 'datasets/wine_centroids.csv'],
                       ['datasets/iris.csv', 'datasets/iris_centroids.csv'] ]
              options: '-c 3'

            - files: [ ['datasets/cloud.csv', 'datasets/cloud_centroids.csv'] ]
              options: '-c 5'

            - files: [ ['datasets/USCensus1990.csv', 'datasets/USCensus1990_centroids.csv'] ]
              options: '-c 6'

            - files: [ ['datasets/covtype.csv', 'datasets/covtype_centroids.csv'],
                       ['datasets/wine_qual.csv', 'datasets/wine_qual_centroids.csv'] ]
              options: '-c 7'

            - files: [ ['datasets/isolet.csv', 'datasets/isolet_centroids.csv'] ]
              options: '-c 26'

            - files: [ ['datasets/mnist_all.csv', 'datasets/mnist_all_centroids.csv'],
                       ['datasets/corel-histogram.csv', 'datasets/corel-histogram_centroids.csv'] ]
              options: '-c 10'

            - files: [ ['datasets/1000000-10-randu.csv'] ]
              options: '-c 75'
    NBC:
        run: ['metric']
        iteration: 3
        script: methods/matlab/nbc.py
        format: [csv, txt]
        datasets:
            - files: [ ['datasets/iris_train.csv', 'datasets/iris_test.csv'],
                       ['datasets/transfusion_train.csv', 'datasets/transfusion_test.csv'],
                       ['datasets/madelon_train.csv', 'datasets/madelon_test.csv'] ]
    ALLKNN:
        run: ['metric']
        iteration: 3
        script: methods/matlab/allknn.py
        format: [csv, txt]
        datasets:
            - files: ['datasets/wine.csv', 'datasets/cloud.csv',
                      'datasets/wine_qual.csv', 'datasets/isolet.csv',
                      'datasets/corel-histogram.csv', 'datasets/covtype.csv',
                      'datasets/1000000-10-randu.csv', 'datasets/mnist_all.csv',
                      'datasets/Twitter.csv', 'datasets/tinyImages100k.csv']
              options: '-k 3 -s 42'

            - files: ['datasets/wine.csv', 'datasets/cloud.csv',
                      'datasets/wine_qual.csv', 'datasets/isolet.csv',
                      'datasets/corel-histogram.csv', 'datasets/covtype.csv',
                      'datasets/1000000-10-randu.csv', 'datasets/mnist_all.csv',
                      'datasets/Twitter.csv', 'datasets/tinyImages100k.csv']
              options: '-k 3 -s 42 -N'
    RANGESEARCH:
        run: ['metric']
        iteration: 3
        script: methods/matlab/range_search.py
        format: [csv, txt]
        datasets:
            - files: ['datasets/wine.csv', 'datasets/ionosphere.csv',
                      'datasets/cloud.csv', 'datasets/vehicle.csv',
                      'datasets/madelon_X.csv', 'datasets/arcene_X.csv',
                      'datasets/corel-histogram.csv', 'datasets/isolet.csv',
                      'datasets/covtype.csv', 'datasets/Twitter.csv']
              options: '-M 0.02'
    LinearRegression:
        run: ['metric']
        iteration: 3
        script: methods/matlab/linear_regression.py
        format: [csv, txt]
        datasets:
             - files: [ ['datasets/diabetes_X.csv'], ['datasets/cosExp_X.csv'],
                        ['datasets/mnist_all.csv'], ['datasets/tinyImages100k.csv'],
                        ['datasets/ticdata2000.csv'], ['datasets/TomsHardware.csv'],
                        ['datasets/madelon_train.csv', 'datasets/madelon_test.csv'],
                        ['datasets/arcene_train.csv', 'datasets/arcene_test.csv'] ]
    HMMGENERATE:
        run: ['metric']
        iteration: 3
        script: methods/matlab/hmm_generate.py
        format: [csv, txt, xml]
        datasets:
            - files: ['datasets/artificial_2DSignal_hmm.xml']
              options: '-l 10000'
    HMMVITERBI:
       run: ['metric']
       iteration: 3
       script: methods/matlab/hmm_viterbi.py
       format: [csv, txt, xml]
       datasets:
           - files: [ ['datasets/artificial_2DSignal.csv', 'datasets/artificial_2DSignal_hmm.xml'] ]
---
# Scikit-Learn: machine learning in Python
library: scikit
methods:
    PCA:
        run: ['metric']
        iteration: 3
        script: methods/scikit/pca.py
        format: [csv, txt]
        datasets:
            - files: ['datasets/iris.csv', 'datasets/wine.csv',
                      'datasets/cities.csv', 'datasets/diabetes_X.csv',
                      'datasets/artificial_data.csv', 'datasets/ionosphere.csv',
                      'datasets/bank8FM.csv', 'datasets/faces.csv',
                      'datasets/shuttle_train.csv', 'datasets/dexter_test.csv',
                      'datasets/arcene_X.csv','datasets/madelon_X.csv',
                      'datasets/corel-histogram.csv', 'datasets/isolet.csv',
                      'datasets/covtype.csv', 'datasets/1000000-10-randu.csv',
                      'datasets/mnist_all.csv', 'datasets/Twitter.csv',
                      'datasets/tinyImages100k.csv', 'datasets/yearpredictionmsd.csv']

            - files: ['datasets/iris.csv', 'datasets/wine.csv',
                      'datasets/cities.csv', 'datasets/diabetes_X.csv',
                      'datasets/artificial_data.csv', 'datasets/ionosphere.csv',
                      'datasets/bank8FM.csv', 'datasets/faces.csv',
                      'datasets/shuttle_train.csv', 'datasets/dexter_test.csv',
                      'datasets/arcene_X.csv','datasets/madelon_X.csv',
                      'datasets/corel-histogram.csv', 'datasets/isolet.csv',
                      'datasets/covtype.csv', 'datasets/1000000-10-randu.csv',
                      'datasets/mnist_all.csv', 'datasets/Twitter.csv',
                      'datasets/tinyImages100k.csv', 'datasets/yearpredictionmsd.csv']
              options: '-d 2'

            - files: ['datasets/iris.csv', 'datasets/wine.csv',
                      'datasets/cities.csv', 'datasets/diabetes_X.csv',
                      'datasets/artificial_data.csv', 'datasets/ionosphere.csv',
                      'datasets/bank8FM.csv', 'datasets/faces.csv',
                      'datasets/shuttle_train.csv', 'datasets/dexter_test.csv',
                      'datasets/arcene_X.csv','datasets/madelon_X.csv',
                      'datasets/corel-histogram.csv', 'datasets/isolet.csv',
                      'datasets/covtype.csv', 'datasets/1000000-10-randu.csv',
                      'datasets/mnist_all.csv', 'datasets/Twitter.csv',
                      'datasets/tinyImages100k.csv', 'datasets/yearpredictionmsd.csv']
              options: '-d 2 -s'

    PERCEPTRON:
        run: ['metric']
        script: methods/scikit/perceptron.py
        format: [csv, txt, arff]
        datasets:
            - files: [ ['datasets/iris_train.csv', 'datasets/iris_test.csv', 'datasets/iris_labels.csv'],
                       ['datasets/oilspill_train.csv', 'datasets/oilspill_test.csv', 'datasets/oilspill_labels.csv'],
                       ['datasets/scene_train.csv', 'datasets/scene_test.csv', 'datasets/scene_labels.csv'],
                       ['datasets/webpage_train.csv', 'datasets/webpage_test.csv', 'datasets/webpage_labels.csv'],
                       ['datasets/isolet_train.csv', 'datasets/isolet_test.csv', 'datasets/isolet_labels.csv'],
                       ['datasets/mammography_train.csv', 'datasets/mammography_test.csv', 'datasets/mammography_labels.csv'],
                       ['datasets/reuters_train.csv', 'datasets/reuters_test.csv', 'datasets/reuters_labels.csv'],
                       ['datasets/abalone19_train.csv', 'datasets/abalone19_test.csv', 'datasets/abalone19_labels.csv'],
                       ['datasets/sickEuthyroid_train.csv', 'datasets/sickEuthyroid_test.csv', 'datasets/sickEuthyroid_labels.csv'],
                       ['datasets/abalone7_train.csv', 'datasets/abalone7_test.csv', 'datasets/abalone7_labels.csv'],
                       ['datasets/satellite_train.csv', 'datasets/satellite_test.csv', 'datasets/satellite_labels.csv'],
                       ['datasets/ecoli_train.csv', 'datasets/ecoli_test.csv', 'datasets/ecoli_labels.csv'] ]
              options: '-n 10000'

    ADABOOST:
            run: ['metric']
            script: methods/scikit/adaboost.py
            format: [csv, txt, arff]
            datasets:
                - files: [ ['datasets/iris_train.csv', 'datasets/iris_test.csv', 'datasets/iris_labels.csv'],
                           ['datasets/oilspill_train.csv', 'datasets/oilspill_test.csv', 'datasets/oilspill_labels.csv'],
                           ['datasets/scene_train.csv', 'datasets/scene_test.csv', 'datasets/scene_labels.csv'],
                           ['datasets/webpage_train.csv', 'datasets/webpage_test.csv', 'datasets/webpage_labels.csv'],
                           ['datasets/isolet_train.csv', 'datasets/isolet_test.csv', 'datasets/isolet_labels.csv'],
                           ['datasets/mammography_train.csv', 'datasets/mammography_test.csv', 'datasets/mammography_labels.csv'],
                           ['datasets/reuters_train.csv', 'datasets/reuters_test.csv', 'datasets/reuters_labels.csv'],
                           ['datasets/abalone19_train.csv', 'datasets/abalone19_test.csv', 'datasets/abalone19_labels.csv'],
                           ['datasets/sickEuthyroid_train.csv', 'datasets/sickEuthyroid_test.csv', 'datasets/sickEuthyroid_labels.csv'],
                           ['datasets/abalone7_train.csv', 'datasets/abalone7_test.csv', 'datasets/abalone7_labels.csv'],
                           ['datasets/satellite_train.csv', 'datasets/satellite_test.csv', 'datasets/satellite_labels.csv'],
                           ['datasets/ecoli_train.csv', 'datasets/ecoli_test.csv', 'datasets/ecoli_labels.csv'] ]

    DTC:
            run: ['metric']
            script: methods/scikit/dtc.py
            format: [csv, txt, arff]
            datasets:
                - files: [ ['datasets/iris_train.csv', 'datasets/iris_test.csv', 'datasets/iris_labels.csv'],
                           ['datasets/oilspill_train.csv', 'datasets/oilspill_test.csv', 'datasets/oilspill_labels.csv'],
                           ['datasets/scene_train.csv', 'datasets/scene_test.csv', 'datasets/scene_labels.csv'],
                           ['datasets/webpage_train.csv', 'datasets/webpage_test.csv', 'datasets/webpage_labels.csv'],
                           ['datasets/isolet_train.csv', 'datasets/isolet_test.csv', 'datasets/isolet_labels.csv'],
                           ['datasets/mammography_train.csv', 'datasets/mammography_test.csv', 'datasets/mammography_labels.csv'],
                           ['datasets/reuters_train.csv', 'datasets/reuters_test.csv', 'datasets/reuters_labels.csv'],
                           ['datasets/abalone19_train.csv', 'datasets/abalone19_test.csv', 'datasets/abalone19_labels.csv'],
                           ['datasets/sickEuthyroid_train.csv', 'datasets/sickEuthyroid_test.csv', 'datasets/sickEuthyroid_labels.csv'],
                           ['datasets/abalone7_train.csv', 'datasets/abalone7_test.csv', 'datasets/abalone7_labels.csv'],
                           ['datasets/satellite_train.csv', 'datasets/satellite_test.csv', 'datasets/satellite_labels.csv'],
                           ['datasets/ecoli_train.csv', 'datasets/ecoli_test.csv', 'datasets/ecoli_labels.csv'] ]

    ElasticNet:
            run: ['metric']
            script: methods/scikit/elastic_net.py
            format: [csv, txt, arff]
            datasets:
                - files: [ ['datasets/iris_train.csv', 'datasets/iris_test.csv', 'datasets/iris_labels.csv'],
                           ['datasets/oilspill_train.csv', 'datasets/oilspill_test.csv', 'datasets/oilspill_labels.csv'],
                           ['datasets/scene_train.csv', 'datasets/scene_test.csv', 'datasets/scene_labels.csv'],
                           ['datasets/webpage_train.csv', 'datasets/webpage_test.csv', 'datasets/webpage_labels.csv'],
                           ['datasets/isolet_train.csv', 'datasets/isolet_test.csv', 'datasets/isolet_labels.csv'],
                           ['datasets/mammography_train.csv', 'datasets/mammography_test.csv', 'datasets/mammography_labels.csv'],
                           ['datasets/reuters_train.csv', 'datasets/reuters_test.csv', 'datasets/reuters_labels.csv'],
                           ['datasets/abalone19_train.csv', 'datasets/abalone19_test.csv', 'datasets/abalone19_labels.csv'],
                           ['datasets/sickEuthyroid_train.csv', 'datasets/sickEuthyroid_test.csv', 'datasets/sickEuthyroid_labels.csv'],
                           ['datasets/abalone7_train.csv', 'datasets/abalone7_test.csv', 'datasets/abalone7_labels.csv'],
                           ['datasets/satellite_train.csv', 'datasets/satellite_test.csv', 'datasets/satellite_labels.csv'],
                           ['datasets/ecoli_train.csv', 'datasets/ecoli_test.csv', 'datasets/ecoli_labels.csv'] ]

    KNC:
            run: ['metric']
            script: methods/scikit/knc.py
            format: [csv, txt, arff]
            datasets:
                - files: [ ['datasets/iris_train.csv', 'datasets/iris_test.csv', 'datasets/iris_labels.csv'],
                           ['datasets/oilspill_train.csv', 'datasets/oilspill_test.csv', 'datasets/oilspill_labels.csv'],
                           ['datasets/scene_train.csv', 'datasets/scene_test.csv', 'datasets/scene_labels.csv'],
                           ['datasets/webpage_train.csv', 'datasets/webpage_test.csv', 'datasets/webpage_labels.csv'],
                           ['datasets/isolet_train.csv', 'datasets/isolet_test.csv', 'datasets/isolet_labels.csv'],
                           ['datasets/mammography_train.csv', 'datasets/mammography_test.csv', 'datasets/mammography_labels.csv'],
                           ['datasets/reuters_train.csv', 'datasets/reuters_test.csv', 'datasets/reuters_labels.csv'],
                           ['datasets/abalone19_train.csv', 'datasets/abalone19_test.csv', 'datasets/abalone19_labels.csv'],
                           ['datasets/sickEuthyroid_train.csv', 'datasets/sickEuthyroid_test.csv', 'datasets/sickEuthyroid_labels.csv'],
                           ['datasets/abalone7_train.csv', 'datasets/abalone7_test.csv', 'datasets/abalone7_labels.csv'],
                           ['datasets/satellite_train.csv', 'datasets/satellite_test.csv', 'datasets/satellite_labels.csv'],
                           ['datasets/ecoli_train.csv', 'datasets/ecoli_test.csv', 'datasets/ecoli_labels.csv'] ]

    QDA:
            run: ['metric']
            script: methods/scikit/qda.py
            format: [csv, txt, arff]
            datasets:
                - files: [ ['datasets/iris_train.csv', 'datasets/iris_test.csv', 'datasets/iris_labels.csv'],
                           ['datasets/oilspill_train.csv', 'datasets/oilspill_test.csv', 'datasets/oilspill_labels.csv'],
                           ['datasets/scene_train.csv', 'datasets/scene_test.csv', 'datasets/scene_labels.csv'],
                           ['datasets/webpage_train.csv', 'datasets/webpage_test.csv', 'datasets/webpage_labels.csv'],
                           ['datasets/isolet_train.csv', 'datasets/isolet_test.csv', 'datasets/isolet_labels.csv'],
                           ['datasets/mammography_train.csv', 'datasets/mammography_test.csv', 'datasets/mammography_labels.csv'],
                           ['datasets/reuters_train.csv', 'datasets/reuters_test.csv', 'datasets/reuters_labels.csv'],
                           ['datasets/abalone19_train.csv', 'datasets/abalone19_test.csv', 'datasets/abalone19_labels.csv'],
                           ['datasets/sickEuthyroid_train.csv', 'datasets/sickEuthyroid_test.csv', 'datasets/sickEuthyroid_labels.csv'],
                           ['datasets/abalone7_train.csv', 'datasets/abalone7_test.csv', 'datasets/abalone7_labels.csv'],
                           ['datasets/satellite_train.csv', 'datasets/satellite_test.csv', 'datasets/satellite_labels.csv'],
                           ['datasets/ecoli_train.csv', 'datasets/ecoli_test.csv', 'datasets/ecoli_labels.csv'] ]

    RANDOMFOREST:
            run: ['metric']
            script: methods/scikit/random_forest.py
            format: [csv, txt, arff]
            datasets:
                - files: [ ['datasets/iris_train.csv', 'datasets/iris_test.csv', 'datasets/iris_labels.csv'],
                           ['datasets/oilspill_train.csv', 'datasets/oilspill_test.csv', 'datasets/oilspill_labels.csv'],
                           ['datasets/scene_train.csv', 'datasets/scene_test.csv', 'datasets/scene_labels.csv'],
                           ['datasets/webpage_train.csv', 'datasets/webpage_test.csv', 'datasets/webpage_labels.csv'],
                           ['datasets/isolet_train.csv', 'datasets/isolet_test.csv', 'datasets/isolet_labels.csv'],
                           ['datasets/mammography_train.csv', 'datasets/mammography_test.csv', 'datasets/mammography_labels.csv'],
                           ['datasets/reuters_train.csv', 'datasets/reuters_test.csv', 'datasets/reuters_labels.csv'],
                           ['datasets/abalone19_train.csv', 'datasets/abalone19_test.csv', 'datasets/abalone19_labels.csv'],
                           ['datasets/sickEuthyroid_train.csv', 'datasets/sickEuthyroid_test.csv', 'datasets/sickEuthyroid_labels.csv'],
                           ['datasets/abalone7_train.csv', 'datasets/abalone7_test.csv', 'datasets/abalone7_labels.csv'],
                           ['datasets/satellite_train.csv', 'datasets/satellite_test.csv', 'datasets/satellite_labels.csv'],
                           ['datasets/ecoli_train.csv', 'datasets/ecoli_test.csv', 'datasets/ecoli_labels.csv'] ]
                  options: '-e 50 -c entropy -d 10 --min_samples_split 4 --min_samples_leaf 2 --n_jobs 2'
    SVM:
            run: ['metric']
            script: methods/scikit/svm.py
            format: [csv, txt, arff]
            datasets:
                - files: [ ['datasets/iris_train.csv', 'datasets/iris_test.csv', 'datasets/iris_labels.csv'],
                           ['datasets/oilspill_train.csv', 'datasets/oilspill_test.csv', 'datasets/oilspill_labels.csv'],
                           ['datasets/scene_train.csv', 'datasets/scene_test.csv', 'datasets/scene_labels.csv'],
                           ['datasets/webpage_train.csv', 'datasets/webpage_test.csv', 'datasets/webpage_labels.csv'],
                           ['datasets/isolet_train.csv', 'datasets/isolet_test.csv', 'datasets/isolet_labels.csv'],
                           ['datasets/mammography_train.csv', 'datasets/mammography_test.csv', 'datasets/mammography_labels.csv'],
                           ['datasets/reuters_train.csv', 'datasets/reuters_test.csv', 'datasets/reuters_labels.csv'],
                           ['datasets/abalone19_train.csv', 'datasets/abalone19_test.csv', 'datasets/abalone19_labels.csv'],
                           ['datasets/sickEuthyroid_train.csv', 'datasets/sickEuthyroid_test.csv', 'datasets/sickEuthyroid_labels.csv'],
                           ['datasets/abalone7_train.csv', 'datasets/abalone7_test.csv', 'datasets/abalone7_labels.csv'],
                           ['datasets/satellite_train.csv', 'datasets/satellite_test.csv', 'datasets/satellite_labels.csv'],
                           ['datasets/ecoli_train.csv', 'datasets/ecoli_test.csv', 'datasets/ecoli_labels.csv'] ]


    LDA:
            run: ['metric']
            script: methods/scikit/lda.py
            format: [csv, txt, arff]
            datasets:
                - files: [ ['datasets/iris_train.csv', 'datasets/iris_test.csv', 'datasets/iris_labels.csv'],
                           ['datasets/oilspill_train.csv', 'datasets/oilspill_test.csv', 'datasets/oilspill_labels.csv'],
                           ['datasets/scene_train.csv', 'datasets/scene_test.csv', 'datasets/scene_labels.csv'],
                           ['datasets/webpage_train.csv', 'datasets/webpage_test.csv', 'datasets/webpage_labels.csv'],
                           ['datasets/isolet_train.csv', 'datasets/isolet_test.csv', 'datasets/isolet_labels.csv'],
                           ['datasets/mammography_train.csv', 'datasets/mammography_test.csv', 'datasets/mammography_labels.csv'],
                           ['datasets/reuters_train.csv', 'datasets/reuters_test.csv', 'datasets/reuters_labels.csv'],
                           ['datasets/abalone19_train.csv', 'datasets/abalone19_test.csv', 'datasets/abalone19_labels.csv'],
                           ['datasets/sickEuthyroid_train.csv', 'datasets/sickEuthyroid_test.csv', 'datasets/sickEuthyroid_labels.csv'],
                           ['datasets/abalone7_train.csv', 'datasets/abalone7_test.csv', 'datasets/abalone7_labels.csv'],
                           ['datasets/satellite_train.csv', 'datasets/satellite_test.csv', 'datasets/satellite_labels.csv'],
                           ['datasets/ecoli_train.csv', 'datasets/ecoli_test.csv', 'datasets/ecoli_labels.csv'] ]

    NMF:
        run: ['metric']
        iteration: 3
        script: methods/scikit/nmf.py
        format: [csv, txt]
        datasets:
            - files: ['datasets/ionosphere.csv', 'datasets/piano_magnitude_spectogram.csv',
                      'datasets/optdigits.csv', 'datasets/waveform.csv',
                      'datasets/TomsHardware.csv', 'datasets/pendigits.csv',
                      'datasets/isolet.csv', 'datasets/mnist_all.csv',
                      'datasets/tinyImages100k.csv', 'datasets/yearpredictionmsd.csv']
              options: '-r 6 -u alspgrad'
    KMEANS:
        run: ['metric']
        iteration: 3
        script: methods/scikit/kmeans.py
        format: [csv, txt, arff]
        datasets:
            - files: [ ['datasets/waveform.csv', 'datasets/waveform_centroids.csv'] ]
              options: '-c 2'

            - files: [ ['datasets/wine.csv', 'datasets/wine_centroids.csv'],
                       ['datasets/iris.csv', 'datasets/iris_centroids.csv'] ]
              options: '-c 3'

            - files: [ ['datasets/cloud.csv', 'datasets/cloud_centroids.csv'] ]
              options: '-c 5'

            - files: [ ['datasets/USCensus1990.csv', 'datasets/USCensus1990_centroids.csv'] ]
              options: '-c 6'

            - files: [ ['datasets/covtype.csv', 'datasets/covtype_centroids.csv'],
                       ['datasets/wine_qual.csv', 'datasets/wine_qual_centroids.csv'] ]
              options: '-c 7'

            - files: [ ['datasets/isolet.csv', 'datasets/isolet_centroids.csv'] ]
              options: '-c 26'

            - files: [ ['datasets/mnist_all.csv', 'datasets/mnist_all_centroids.csv'],
                       ['datasets/corel-histogram.csv', 'datasets/corel-histogram_centroids.csv'] ]
              options: '-c 10'

            - files: [ ['datasets/1000000-10-randu.csv'] ]
              options: '-c 75'
    NBC:
        run: ['metric']
        iteration: 3
        script: methods/scikit/nbc.py
        format: [csv, txt]
        datasets:
            - files: [ ['datasets/iris_train.csv', 'datasets/iris_test.csv'],
                     ['datasets/transfusion_train.csv', 'datasets/transfusion_test.csv'],
                     ['datasets/madelon_train.csv', 'datasets/madelon_test.csv'] ]
    KPCA:
        run: ['metric']
        iteration: 3
        script: methods/scikit/kernel_pca.py
        format: [csv, txt]
        datasets:
            - files: ['datasets/circle_data.csv', 'datasets/stock.csv',
                      'datasets/abalone.csv', 'datasets/bank8FM.csv',
                      'datasets/waveform.csv', 'datasets/TomsHardware.csv',
                      'datasets/arcene_X.csv', 'datasets/madelon_X.csv',
                      'datasets/pendigits.csv', 'datasets/isolet.csv',
                      'datasets/covtype.csv']
              options: '-k linear'

            - files: ['datasets/circle_data.csv', 'datasets/stock.csv',
                      'datasets/abalone.csv', 'datasets/bank8FM.csv',
                      'datasets/waveform.csv', 'datasets/TomsHardware.csv',
                      'datasets/arcene_X.csv', 'datasets/madelon_X.csv',
                      'datasets/pendigits.csv', 'datasets/isolet.csv',
                      'datasets/covtype.csv']
              options: '-k polynomial'

            - files: ['datasets/circle_data.csv', 'datasets/stock.csv',
                      'datasets/abalone.csv', 'datasets/bank8FM.csv',
                      'datasets/waveform.csv', 'datasets/TomsHardware.csv',
                      'datasets/arcene_X.csv', 'datasets/madelon_X.csv',
                      'datasets/pendigits.csv', 'datasets/isolet.csv',
                      'datasets/covtype.csv']
              options: '-k hyptan'
    LARS:
        run: ['metric']
        iteration: 3
        script: methods/scikit/lars.py
        format: [csv, txt]
        datasets:
            - files: [ ['datasets/diabetes_X.csv', 'datasets/diabetes_y.csv'],
                       ['datasets/cosExp_X.csv', 'datasets/cosExp_y.csv'],
                       ['datasets/arcene_X.csv', 'datasets/arcene_y.csv'],
                       ['datasets/madelon_X.csv', 'datasets/madelon_y.csv'] ]
              options: '-l 0.01'

    LASSO:
        run: ['metric']
        iteration: 3
        script: methods/scikit/lasso.py
        format: [csv, txt]
        datasets:
            - files: [ ['datasets/diabetes_X.csv', 'datasets/diabetes_y.csv'],
                       ['datasets/cosExp_X.csv', 'datasets/cosExp_y.csv'],
                       ['datasets/arcene_X.csv', 'datasets/arcene_y.csv'],
                       ['datasets/madelon_X.csv', 'datasets/madelon_y.csv'] ]
              options: '-l 0.01'

    SVR:
        run: ['metric']
        iteration: 3
        script: methods/scikit/svr.py
        format: [csv, txt]
        datasets:
            - files: [ ['datasets/diabetes.csv'],
                       ['datasets/cosExp.csv'],
                       ['datasets/TomsHardware.csv']]
              options: '-c 1.0 -e 1.0 -g 0.1'

    ALLKNN:
        run: ['metric']
        iteration: 3
        script: methods/scikit/allknn.py
        format: [csv, txt]
        datasets:
            - files: ['datasets/wine.csv', 'datasets/cloud.csv',
                      'datasets/wine_qual.csv', 'datasets/isolet.csv',
                      'datasets/corel-histogram.csv', 'datasets/covtype.csv',
                      'datasets/1000000-10-randu.csv', 'datasets/mnist_all.csv',
                      'datasets/Twitter.csv', 'datasets/tinyImages100k.csv']
              options: '-k 3 -s 42'
    GMM:
        run: ['metric']
        iteration: 3
        script: methods/scikit/gmm.py
        format: [csv, txt]
        datasets:
            - files: ['datasets/artificial_2DSignal.csv', 'datasets/artificial_5DSignal.csv',
                      'datasets/iris.csv', 'datasets/wine.csv',
                      'datasets/vehicle.csv', 'datasets/USCensus1990.csv',
                      'datasets/optdigits.csv', 'datasets/isolet.csv',
                      'datasets/TomsHardware.csv', 'datasets/covtype.csv']
              options: '-s 42'
    LinearRegression:
        run: ['metric']
        iteration: 3
        script: methods/scikit/linear_regression.py
        format: [csv, txt, arff]
        datasets:
             - files: [ ['datasets/diabetes_X.csv'], ['datasets/cosExp_X.csv'],
                        ['datasets/mnist_all.csv'], ['datasets/tinyImages100k.csv'],
                        ['datasets/ticdata2000.csv'], ['datasets/TomsHardware.csv'],
                        ['datasets/madelon_train.csv', 'datasets/madelon_test.csv'],
                        ['datasets/arcene_train.csv', 'datasets/arcene_test.csv'] ]
    SparseCoding:
        run: ['metric']
        iteration: 3
        script: methods/scikit/sparse_coding.py
        format: [csv, txt]
        datasets:
            - files: ['datasets/pendigits.csv']
              options: '-k 12 -s 42 -n 100'

            - files: ['datasets/pendigits.csv']
              options: '-k 12 -s 42'

            - files: ['datasets/pendigits.csv']
              options: '-k 12 -s 42 -N'
    LinearRidgeRegression:
        run: ['metric','metric']
        iteration: 3
        script: methods/scikit/linear_ridge_regression.py
        format: [csv, txt]
        datasets:
            - files: [ ['datasets/sickEuthyroid_train.csv', 'datasets/sickEuthyroid_test.csv', 'datasets/sickEuthyroid_labels.csv'],
                       ['datasets/webpage_train.csv', 'datasets/webpage_test.csv', 'datasets/webpage_labels.csv'] ]
              options: '-t 1.0'
            - files: [ ['datasets/ecoli_train.csv', 'datasets/ecoli_test.csv', 'datasets/ecoli_labels.csv'],
                       ['datasets/mammography_train.csv', 'datasets/mammography_test.csv', 'datasets/mammography_labels.csv'] ]
              options: '-t 5.0'
            - files: [ ['datasets/abalone7_train.csv', 'datasets/abalone7_test.csv', 'datasets/abalone7_labels.csv'],
                       ['datasets/abalone19_train.csv', 'datasets/abalone19_test.csv', 'datasets/abalone19_labels.csv'] ]
              options: '-t 50.0'
---
# mlpy is a Python module for Machine Learning built on top of NumPy/SciPy
# and the GNU Scientific Libraries.
library: mlpy
methods:
    PCA:
        run: ['metric']
        iteration: 3
        script: methods/mlpy/pca.py
        format: [csv, txt]
        datasets:
            - files: ['datasets/iris.csv', 'datasets/wine.csv',
                      'datasets/cities.csv', 'datasets/diabetes_X.csv',
                      'datasets/artificial_data.csv', 'datasets/ionosphere.csv',
                      'datasets/bank8FM.csv', 'datasets/faces.csv',
                      'datasets/shuttle_train.csv', 'datasets/dexter_test.csv',
                      'datasets/arcene_X.csv','datasets/madelon_X.csv',
                      'datasets/corel-histogram.csv', 'datasets/isolet.csv',
                      'datasets/covtype.csv', 'datasets/1000000-10-randu.csv',
                      'datasets/mnist_all.csv', 'datasets/Twitter.csv',
                      'datasets/tinyImages100k.csv', 'datasets/yearpredictionmsd.csv']

            - files: ['datasets/iris.csv', 'datasets/wine.csv',
                      'datasets/cities.csv', 'datasets/diabetes_X.csv',
                      'datasets/artificial_data.csv', 'datasets/ionosphere.csv',
                      'datasets/bank8FM.csv', 'datasets/faces.csv',
                      'datasets/shuttle_train.csv', 'datasets/dexter_test.csv',
                      'datasets/arcene_X.csv','datasets/madelon_X.csv',
                      'datasets/corel-histogram.csv', 'datasets/isolet.csv',
                      'datasets/covtype.csv', 'datasets/1000000-10-randu.csv',
                      'datasets/mnist_all.csv', 'datasets/Twitter.csv',
                      'datasets/tinyImages100k.csv', 'datasets/yearpredictionmsd.csv']
              options: '-d 2'

            - files: ['datasets/iris.csv', 'datasets/wine.csv',
                      'datasets/cities.csv', 'datasets/diabetes_X.csv',
                      'datasets/artificial_data.csv', 'datasets/ionosphere.csv',
                      'datasets/bank8FM.csv', 'datasets/faces.csv',
                      'datasets/shuttle_train.csv', 'datasets/dexter_test.csv',
                      'datasets/arcene_X.csv','datasets/madelon_X.csv',
                      'datasets/corel-histogram.csv', 'datasets/isolet.csv',
                      'datasets/covtype.csv', 'datasets/1000000-10-randu.csv',
                      'datasets/mnist_all.csv', 'datasets/Twitter.csv',
                      'datasets/tinyImages100k.csv', 'datasets/yearpredictionmsd.csv']
              options: '-d 2 -s'

    KMEANS:
        run: ['metric']
        iteration: 3
        script: methods/mlpy/kmeans.py
        format: [csv, txt, arff]
        datasets:
            - files: [ ['datasets/waveform.csv', 'datasets/waveform_centroids.csv'] ]
              options: '-c 2'

            - files: [ ['datasets/wine.csv', 'datasets/wine_centroids.csv'],
                       ['datasets/iris.csv', 'datasets/iris_centroids.csv'] ]
              options: '-c 3'

            - files: [ ['datasets/cloud.csv', 'datasets/cloud_centroids.csv'] ]
              options: '-c 5'

            - files: [ ['datasets/USCensus1990.csv', 'datasets/USCensus1990_centroids.csv'] ]
              options: '-c 6'

            - files: [ ['datasets/covtype.csv', 'datasets/covtype_centroids.csv'],
                       ['datasets/wine_qual.csv', 'datasets/wine_qual_centroids.csv'] ]
              options: '-c 7'

            - files: [ ['datasets/isolet.csv', 'datasets/isolet_centroids.csv'] ]
              options: '-c 26'

            - files: [ ['datasets/mnist_all.csv', 'datasets/mnist_all_centroids.csv'],
                       ['datasets/corel-histogram.csv', 'datasets/corel-histogram_centroids.csv'] ]
              options: '-c 10'

            - files: [ ['datasets/1000000-10-randu.csv'] ]
              options: '-c 75'

    ElasticNet:
            run: ['metric']
            script: methods/mlpy/elastic_net.py
            format: [csv, txt, arff]
            datasets:
                - files: [ ['datasets/iris_train.csv', 'datasets/iris_test.csv', 'datasets/iris_labels.csv'],
                           ['datasets/oilspill_train.csv', 'datasets/oilspill_test.csv', 'datasets/oilspill_labels.csv'],
                           ['datasets/scene_train.csv', 'datasets/scene_test.csv', 'datasets/scene_labels.csv'],
                           ['datasets/webpage_train.csv', 'datasets/webpage_test.csv', 'datasets/webpage_labels.csv'],
                           ['datasets/isolet_train.csv', 'datasets/isolet_test.csv', 'datasets/isolet_labels.csv'],
                           ['datasets/mammography_train.csv', 'datasets/mammography_test.csv', 'datasets/mammography_labels.csv'],
                           ['datasets/reuters_train.csv', 'datasets/reuters_test.csv', 'datasets/reuters_labels.csv'],
                           ['datasets/abalone19_train.csv', 'datasets/abalone19_test.csv', 'datasets/abalone19_labels.csv'],
                           ['datasets/sickEuthyroid_train.csv', 'datasets/sickEuthyroid_test.csv', 'datasets/sickEuthyroid_labels.csv'],
                           ['datasets/abalone7_train.csv', 'datasets/abalone7_test.csv', 'datasets/abalone7_labels.csv'],
                           ['datasets/satellite_train.csv', 'datasets/satellite_test.csv', 'datasets/satellite_labels.csv'],
                           ['datasets/ecoli_train.csv', 'datasets/ecoli_test.csv', 'datasets/ecoli_labels.csv'] ]

    KNC:
            run: ['metric']
            script: methods/mlpy/knc.py
            format: [csv, txt, arff]
            datasets:
                - files: [ ['datasets/iris_train.csv', 'datasets/iris_test.csv', 'datasets/iris_labels.csv'],
                           ['datasets/oilspill_train.csv', 'datasets/oilspill_test.csv', 'datasets/oilspill_labels.csv'],
                           ['datasets/scene_train.csv', 'datasets/scene_test.csv', 'datasets/scene_labels.csv'],
                           ['datasets/webpage_train.csv', 'datasets/webpage_test.csv', 'datasets/webpage_labels.csv'],
                           ['datasets/isolet_train.csv', 'datasets/isolet_test.csv', 'datasets/isolet_labels.csv'],
                           ['datasets/mammography_train.csv', 'datasets/mammography_test.csv', 'datasets/mammography_labels.csv'],
                           ['datasets/reuters_train.csv', 'datasets/reuters_test.csv', 'datasets/reuters_labels.csv'],
                           ['datasets/abalone19_train.csv', 'datasets/abalone19_test.csv', 'datasets/abalone19_labels.csv'],
                           ['datasets/sickEuthyroid_train.csv', 'datasets/sickEuthyroid_test.csv', 'datasets/sickEuthyroid_labels.csv'],
                           ['datasets/abalone7_train.csv', 'datasets/abalone7_test.csv', 'datasets/abalone7_labels.csv'],
                           ['datasets/satellite_train.csv', 'datasets/satellite_test.csv', 'datasets/satellite_labels.csv'],
                           ['datasets/ecoli_train.csv', 'datasets/ecoli_test.csv', 'datasets/ecoli_labels.csv'] ]

    DECISIONTREE:
            run: ['metric']
            script: methods/mlpy/decision_tree.py
            format: [csv, txt, arff]
            datasets:
                - files: [ ['datasets/iris_train.csv', 'datasets/iris_test.csv', 'datasets/iris_labels.csv'],
                           ['datasets/oilspill_train.csv', 'datasets/oilspill_test.csv', 'datasets/oilspill_labels.csv'],
                           ['datasets/scene_train.csv','datasets/scene_test.csv','datasets/scene_labels.csv'] ]
                  options: '--stumps 10 -m 10'

                - files: [ ['datasets/iris_train.csv','datasets/iris_test.csv','datasets/iris_labels.csv'],
                           ['datasets/oilspill_train.csv','datasets/oilspill_test.csv','datasets/oilspill_labels.csv'] ]

    LDA:
            run: ['metric']
            script: methods/mlpy/lda.py
            format: [csv, txt, arff]
            datasets:
                - files: [ ['datasets/iris_train.csv', 'datasets/iris_test.csv', 'datasets/iris_labels.csv'],
                           ['datasets/oilspill_train.csv', 'datasets/oilspill_test.csv', 'datasets/oilspill_labels.csv'],
                           ['datasets/scene_train.csv', 'datasets/scene_test.csv', 'datasets/scene_labels.csv'],
                           ['datasets/webpage_train.csv', 'datasets/webpage_test.csv', 'datasets/webpage_labels.csv'],
                           ['datasets/isolet_train.csv', 'datasets/isolet_test.csv', 'datasets/isolet_labels.csv'],
                           ['datasets/mammography_train.csv', 'datasets/mammography_test.csv', 'datasets/mammography_labels.csv'],
                           ['datasets/reuters_train.csv', 'datasets/reuters_test.csv', 'datasets/reuters_labels.csv'],
                           ['datasets/abalone19_train.csv', 'datasets/abalone19_test.csv', 'datasets/abalone19_labels.csv'],
                           ['datasets/sickEuthyroid_train.csv', 'datasets/sickEuthyroid_test.csv', 'datasets/sickEuthyroid_labels.csv'],
                           ['datasets/abalone7_train.csv', 'datasets/abalone7_test.csv', 'datasets/abalone7_labels.csv'],
                           ['datasets/satellite_train.csv', 'datasets/satellite_test.csv', 'datasets/satellite_labels.csv'],
                           ['datasets/ecoli_train.csv', 'datasets/ecoli_test.csv', 'datasets/ecoli_labels.csv'] ]

    PERCEPTRON:
            run: ['metric']
            script: methods/mlpy/perceptron.py
            format: [csv, txt, arff]
            datasets:
                - files: [ ['datasets/iris_train.csv', 'datasets/iris_test.csv', 'datasets/iris_labels.csv'],
                           ['datasets/oilspill_train.csv', 'datasets/oilspill_test.csv', 'datasets/oilspill_labels.csv'],
                           ['datasets/scene_train.csv', 'datasets/scene_test.csv', 'datasets/scene_labels.csv'],
                           ['datasets/webpage_train.csv', 'datasets/webpage_test.csv', 'datasets/webpage_labels.csv'],
                           ['datasets/isolet_train.csv', 'datasets/isolet_test.csv', 'datasets/isolet_labels.csv'],
                           ['datasets/mammography_train.csv', 'datasets/mammography_test.csv', 'datasets/mammography_labels.csv'],
                           ['datasets/reuters_train.csv', 'datasets/reuters_test.csv', 'datasets/reuters_labels.csv'],
                           ['datasets/abalone19_train.csv', 'datasets/abalone19_test.csv', 'datasets/abalone19_labels.csv'],
                           ['datasets/sickEuthyroid_train.csv', 'datasets/sickEuthyroid_test.csv', 'datasets/sickEuthyroid_labels.csv'],
                           ['datasets/abalone7_train.csv', 'datasets/abalone7_test.csv', 'datasets/abalone7_labels.csv'],
                           ['datasets/satellite_train.csv', 'datasets/satellite_test.csv', 'datasets/satellite_labels.csv'],
                           ['datasets/ecoli_train.csv', 'datasets/ecoli_test.csv', 'datasets/ecoli_labels.csv'] ]
                  options: '-n 10000'

    SVM:
            run: ['metric']
            script: methods/mlpy/svm.py
            format: [csv, txt, arff]
            datasets:
                - files: [ ['datasets/iris_train.csv', 'datasets/iris_test.csv', 'datasets/iris_labels.csv'],
                           ['datasets/oilspill_train.csv', 'datasets/oilspill_test.csv', 'datasets/oilspill_labels.csv'],
                           ['datasets/scene_train.csv', 'datasets/scene_test.csv', 'datasets/scene_labels.csv'],
                           ['datasets/webpage_train.csv', 'datasets/webpage_test.csv', 'datasets/webpage_labels.csv'],
                           ['datasets/isolet_train.csv', 'datasets/isolet_test.csv', 'datasets/isolet_labels.csv'],
                           ['datasets/mammography_train.csv', 'datasets/mammography_test.csv', 'datasets/mammography_labels.csv'],
                           ['datasets/reuters_train.csv', 'datasets/reuters_test.csv', 'datasets/reuters_labels.csv'],
                           ['datasets/abalone19_train.csv', 'datasets/abalone19_test.csv', 'datasets/abalone19_labels.csv'],
                           ['datasets/sickEuthyroid_train.csv', 'datasets/sickEuthyroid_test.csv', 'datasets/sickEuthyroid_labels.csv'],
                           ['datasets/abalone7_train.csv', 'datasets/abalone7_test.csv', 'datasets/abalone7_labels.csv'],
                           ['datasets/satellite_train.csv', 'datasets/satellite_test.csv', 'datasets/satellite_labels.csv'],
                           ['datasets/ecoli_train.csv', 'datasets/ecoli_test.csv', 'datasets/ecoli_labels.csv'] ]



    Golub:
            run: ['metric']
            script: methods/mlpy/golub.py
            format: [csv, txt, arff]
            datasets:
                - files: [ ['datasets/iris_train.csv', 'datasets/iris_test.csv', 'datasets/iris_labels.csv'],
                           ['datasets/oilspill_train.csv', 'datasets/oilspill_test.csv', 'datasets/oilspill_labels.csv'],
                           ['datasets/scene_train.csv', 'datasets/scene_test.csv', 'datasets/scene_labels.csv'],
                           ['datasets/webpage_train.csv', 'datasets/webpage_test.csv', 'datasets/webpage_labels.csv'],
                           ['datasets/isolet_train.csv', 'datasets/isolet_test.csv', 'datasets/isolet_labels.csv'],
                           ['datasets/mammography_train.csv', 'datasets/mammography_test.csv', 'datasets/mammography_labels.csv'],
                           ['datasets/reuters_train.csv', 'datasets/reuters_test.csv', 'datasets/reuters_labels.csv'],
                           ['datasets/abalone19_train.csv', 'datasets/abalone19_test.csv', 'datasets/abalone19_labels.csv'],
                           ['datasets/sickEuthyroid_train.csv', 'datasets/sickEuthyroid_test.csv', 'datasets/sickEuthyroid_labels.csv'],
                           ['datasets/abalone7_train.csv', 'datasets/abalone7_test.csv', 'datasets/abalone7_labels.csv'],
                           ['datasets/satellite_train.csv', 'datasets/satellite_test.csv', 'datasets/satellite_labels.csv'],
                           ['datasets/ecoli_train.csv', 'datasets/ecoli_test.csv', 'datasets/ecoli_labels.csv'] ]

    KPCA:
        run: ['metric']
        iteration: 3
        script: methods/mlpy/kernel_pca.py
        format: [csv, txt]
        datasets:
            - files: ['datasets/circle_data.csv', 'datasets/stock.csv',
                      'datasets/abalone.csv', 'datasets/bank8FM.csv',
                      'datasets/waveform.csv', 'datasets/TomsHardware.csv',
                      'datasets/arcene_X.csv', 'datasets/madelon_X.csv',
                      'datasets/pendigits.csv', 'datasets/isolet.csv',
                      'datasets/covtype.csv']
              options: '-k linear'

            - files: ['datasets/circle_data.csv', 'datasets/stock.csv',
                      'datasets/abalone.csv', 'datasets/bank8FM.csv',
                      'datasets/waveform.csv', 'datasets/TomsHardware.csv',
                      'datasets/arcene_X.csv', 'datasets/madelon_X.csv',
                      'datasets/pendigits.csv', 'datasets/isolet.csv',
                      'datasets/covtype.csv']
              options: '-k gaussian'

            - files: ['datasets/circle_data.csv', 'datasets/stock.csv',
                      'datasets/abalone.csv', 'datasets/bank8FM.csv',
                      'datasets/waveform.csv', 'datasets/TomsHardware.csv',
                      'datasets/arcene_X.csv', 'datasets/madelon_X.csv',
                      'datasets/pendigits.csv', 'datasets/isolet.csv',
                      'datasets/covtype.csv']
              options: '-k hyptan'
    LARS:
        run: ['metric']
        iteration: 3
        script: methods/mlpy/lars.py
        format: [csv, txt]
        datasets:
              - files: [ ['datasets/diabetes_X.csv', 'datasets/diabetes_y.csv'],
                         ['datasets/cosExp_X.csv', 'datasets/cosExp_y.csv'],
                         ['datasets/arcene_X.csv', 'datasets/arcene_y.csv'],
                         ['datasets/madelon_X.csv', 'datasets/madelon_y.csv'] ]
                options: '-l 0.01'
    ALLKNN:
        run: ['metric']
        iteration: 3
        script: methods/mlpy/allknn.py
        format: [csv, txt]
        datasets:
            - files: ['datasets/wine.csv', 'datasets/cloud.csv',
                      'datasets/wine_qual.csv', 'datasets/isolet.csv',
                      'datasets/corel-histogram.csv', 'datasets/covtype.csv',
                      'datasets/1000000-10-randu.csv', 'datasets/mnist_all.csv',
                      'datasets/Twitter.csv', 'datasets/tinyImages100k.csv']
              options: '-k 3 -s 42'

    LinearRegression:
        run: ['metric']
        iteration: 3
        script: methods/mlpy/linear_regression.py
        format: [csv, txt]
        datasets:
             - files: [ ['datasets/diabetes_X.csv'], ['datasets/cosExp_X.csv'],
                        ['datasets/mnist_all.csv'], ['datasets/tinyImages100k.csv'],
                        ['datasets/ticdata2000.csv'], ['datasets/TomsHardware.csv'],
                        ['datasets/madelon_train.csv', 'datasets/madelon_test.csv'],
                        ['datasets/arcene_train.csv', 'datasets/arcene_test.csv'] ]
---
# Shogun - A Large Scale Machine Learning Toolbox
library: shogun
methods:
    PCA:
        run: ['metric']
        iteration: 3
        script: methods/shogun/pca.py
        format: [csv, txt]
        datasets:
            - files: ['datasets/iris.csv', 'datasets/wine.csv',
                      'datasets/cities.csv', 'datasets/diabetes_X.csv',
                      'datasets/artificial_data.csv', 'datasets/ionosphere.csv',
                      'datasets/bank8FM.csv', 'datasets/faces.csv',
                      'datasets/shuttle_train.csv', 'datasets/dexter_test.csv',
                      'datasets/arcene_X.csv','datasets/madelon_X.csv',
                      'datasets/corel-histogram.csv', 'datasets/isolet.csv',
                      'datasets/covtype.csv', 'datasets/1000000-10-randu.csv',
                      'datasets/mnist_all.csv', 'datasets/Twitter.csv',
                      'datasets/tinyImages100k.csv', 'datasets/yearpredictionmsd.csv']

            - files: ['datasets/iris.csv', 'datasets/wine.csv',
                      'datasets/cities.csv', 'datasets/diabetes_X.csv',
                      'datasets/artificial_data.csv', 'datasets/ionosphere.csv',
                      'datasets/bank8FM.csv', 'datasets/faces.csv',
                      'datasets/shuttle_train.csv', 'datasets/dexter_test.csv',
                      'datasets/arcene_X.csv','datasets/madelon_X.csv',
                      'datasets/corel-histogram.csv', 'datasets/isolet.csv',
                      'datasets/covtype.csv', 'datasets/1000000-10-randu.csv',
                      'datasets/mnist_all.csv', 'datasets/Twitter.csv',
                      'datasets/tinyImages100k.csv', 'datasets/yearpredictionmsd.csv']
              options: '-d 2'

            - files: ['datasets/iris.csv', 'datasets/wine.csv',
                      'datasets/cities.csv', 'datasets/diabetes_X.csv',
                      'datasets/artificial_data.csv', 'datasets/ionosphere.csv',
                      'datasets/bank8FM.csv', 'datasets/faces.csv',
                      'datasets/shuttle_train.csv', 'datasets/dexter_test.csv',
                      'datasets/arcene_X.csv','datasets/madelon_X.csv',
                      'datasets/corel-histogram.csv', 'datasets/isolet.csv',
                      'datasets/covtype.csv', 'datasets/1000000-10-randu.csv',
                      'datasets/mnist_all.csv', 'datasets/Twitter.csv',
                      'datasets/tinyImages100k.csv', 'datasets/yearpredictionmsd.csv']
              options: '-d 2 -s'

    PERCEPTRON:
        run: ['metric']
        script: methods/shogun/perceptron.py
        format: [csv, txt, arff]
        datasets:
            - files: [ ['datasets/iris_train.csv', 'datasets/iris_test.csv', 'datasets/iris_labels.csv'],
                       ['datasets/optdigits_train.csv', 'datasets/optdigits_test.csv', 'datasets/optdigits_labels.csv'],
                       ['datasets/madelon_train.csv', 'datasets/madelon_test.csv'],
                       ['datasets/arcene_train.csv', 'datasets/arcene_test.csv'] ]
              options: '-n 10000'

    KMEANS:
        run: ['metric']
        iteration: 3
        script: methods/shogun/kmeans.py
        format: [arff, csv, txt]
        datasets:
            - files: [ ['datasets/waveform.csv', 'datasets/waveform_centroids.csv'] ]
              options: '-c 2'

            - files: [ ['datasets/wine.csv', 'datasets/wine_centroids.csv'],
                       ['datasets/iris.csv', 'datasets/iris_centroids.csv'] ]
              options: '-c 3'

            - files: [ ['datasets/cloud.csv', 'datasets/cloud_centroids.csv'] ]
              options: '-c 5'

            - files: [ ['datasets/USCensus1990.csv', 'datasets/USCensus1990_centroids.csv'] ]
              options: '-c 6'

            - files: [ ['datasets/covtype.csv', 'datasets/covtype_centroids.csv'],
                       ['datasets/wine_qual.csv', 'datasets/wine_qual_centroids.csv'] ]
              options: '-c 7'

            - files: [ ['datasets/isolet.csv', 'datasets/isolet_centroids.csv'] ]
              options: '-c 26'

            - files: [ ['datasets/mnist_all.csv', 'datasets/mnist_all_centroids.csv'],
                       ['datasets/corel-histogram.csv', 'datasets/corel-histogram_centroids.csv'] ]
              options: '-c 10'

            - files: [ ['datasets/1000000-10-randu.csv'] ]
              options: '-c 75'
    KPCA:
        run: ['metric']
        iteration: 3
        script: methods/shogun/kernel_pca.py
        format: [csv, txt]
        datasets:
            - files: ['datasets/circle_data.csv', 'datasets/stock.csv',
                      'datasets/abalone.csv', 'datasets/bank8FM.csv',
                      'datasets/waveform.csv', 'datasets/TomsHardware.csv',
                      'datasets/arcene_X.csv', 'datasets/madelon_X.csv',
                      'datasets/pendigits.csv', 'datasets/isolet.csv',
                      'datasets/covtype.csv']
              options: '-k linear'

            - files: ['datasets/circle_data.csv', 'datasets/stock.csv',
                      'datasets/abalone.csv', 'datasets/bank8FM.csv',
                      'datasets/waveform.csv', 'datasets/TomsHardware.csv',
                      'datasets/arcene_X.csv', 'datasets/madelon_X.csv',
                      'datasets/pendigits.csv', 'datasets/isolet.csv',
                      'datasets/covtype.csv']
              options: '-k gaussian'

            - files: ['datasets/circle_data.csv', 'datasets/stock.csv',
                      'datasets/abalone.csv', 'datasets/bank8FM.csv',
                      'datasets/waveform.csv', 'datasets/TomsHardware.csv',
                      'datasets/arcene_X.csv', 'datasets/madelon_X.csv',
                      'datasets/pendigits.csv', 'datasets/isolet.csv',
                      'datasets/covtype.csv']
              options: '-k polynomial'

            - files: ['datasets/circle_data.csv', 'datasets/stock.csv',
                      'datasets/abalone.csv', 'datasets/bank8FM.csv',
                      'datasets/waveform.csv', 'datasets/TomsHardware.csv',
                      'datasets/arcene_X.csv', 'datasets/madelon_X.csv',
                      'datasets/pendigits.csv', 'datasets/isolet.csv',
                      'datasets/covtype.csv']
              options: '-k hyptan'
    NBC:
        run: ['metric']
        iteration: 3
        script: methods/shogun/nbc.py
        format: [csv, txt]
        datasets:
            - files: [ ['datasets/iris_train.csv', 'datasets/iris_test.csv'],
                       ['datasets/transfusion_train.csv', 'datasets/transfusion_test.csv'],
                       ['datasets/madelon_train.csv', 'datasets/madelon_test.csv'] ]

    ALLKNN:
        run: ['metric']
        iteration: 3
        script: methods/shogun/allknn.py
        format: [csv, txt]
        datasets:
            - files: ['datasets/wine.csv', 'datasets/cloud.csv',
                      'datasets/wine_qual.csv', 'datasets/isolet.csv',
                      'datasets/corel-histogram.csv', 'datasets/covtype.csv',
                      'datasets/1000000-10-randu.csv', 'datasets/mnist_all.csv',
                      'datasets/Twitter.csv', 'datasets/tinyImages100k.csv']
              options: '-k 3 -s 42'

    GMM:
        run: ['metric']
        iteration: 3
        script: methods/shogun/gmm.py
        format: [csv, txt]
        datasets:
            - files: ['datasets/artificial_2DSignal.csv', 'datasets/artificial_5DSignal.csv',
                      'datasets/iris.csv', 'datasets/wine.csv',
                      'datasets/vehicle.csv', 'datasets/USCensus1990.csv',
                      'datasets/optdigits.csv', 'datasets/isolet.csv',
                      'datasets/TomsHardware.csv', 'datasets/covtype.csv']
              options: '-s 42'

    LinearRegression:
        run: ['metric']
        iteration: 3
        script: methods/shogun/linear_regression.py
        format: [csv, txt]
        datasets:
             - files: [ ['datasets/diabetes_X.csv'], ['datasets/cosExp_X.csv'],
                        ['datasets/mnist_all.csv'], ['datasets/tinyImages100k.csv'],
                        ['datasets/ticdata2000.csv'], ['datasets/TomsHardware.csv'],
                        ['datasets/madelon_train.csv', 'datasets/madelon_test.csv'],
                        ['datasets/arcene_train.csv', 'datasets/arcene_test.csv'] ]

    LASSO:
        run: ['metric']
        iteration: 3
        script: methods/shogun/lasso.py
        format: [csv, txt]
        datasets:
            - files: [ ['datasets/diabetes_X.csv', 'datasets/diabetes_y.csv'],
                       ['datasets/cosExp_X.csv', 'datasets/cosExp_y.csv'],
                       ['datasets/arcene_X.csv', 'datasets/arcene_y.csv'],
                       ['datasets/madelon_X.csv', 'datasets/madelon_y.csv']]
              options: '-l 0.01'

    QDA:
            run: ['metric','metric']
            script: methods/shogun/qda.py
            format: [csv, txt, arff]
            datasets:
                - files: [ ['datasets/oilspill_train.csv', 'datasets/oilspill_test.csv', 'datasets/oilspill_labels.csv'],
                           ['datasets/scene_train.csv', 'datasets/scene_test.csv', 'datasets/scene_labels.csv'],
                           ['datasets/webpage_train.csv', 'datasets/webpage_test.csv', 'datasets/webpage_labels.csv'],
                           ['datasets/isolet_train.csv', 'datasets/isolet_test.csv', 'datasets/isolet_labels.csv'],
                           ['datasets/mammography_train.csv', 'datasets/mammography_test.csv', 'datasets/mammography_labels.csv'],
                           ['datasets/reuters_train.csv', 'datasets/reuters_test.csv', 'datasets/reuters_labels.csv'],
                           ['datasets/abalone19_train.csv', 'datasets/abalone19_test.csv', 'datasets/abalone19_labels.csv'],
                           ['datasets/sickEuthyroid_train.csv', 'datasets/sickEuthyroid_test.csv', 'datasets/sickEuthyroid_labels.csv'],
                           ['datasets/abalone7_train.csv', 'datasets/abalone7_test.csv', 'datasets/abalone7_labels.csv'],
                           ['datasets/satellite_train.csv', 'datasets/satellite_test.csv', 'datasets/satellite_labels.csv'],
                           ['datasets/ecoli_train.csv', 'datasets/ecoli_test.csv', 'datasets/ecoli_labels.csv'] ]

    LinearRidgeRegression:
        run: ['metric']
        iteration: 3
        script: methods/shogun/linear_ridge_regression.py
        format: [csv, txt]
        datasets:
            - files: [ ['datasets/sickEuthyroid_train.csv', 'datasets/sickEuthyroid_test.csv', 'datasets/sickEuthyroid_labels.csv'],
                       ['datasets/webpage_train.csv', 'datasets/webpage_test.csv', 'datasets/webpage_labels.csv'] ]
              options: '-t 1.0'
            - files: [ ['datasets/ecoli_train.csv', 'datasets/ecoli_test.csv', 'datasets/ecoli_labels.csv'],
                       ['datasets/mammography_train.csv', 'datasets/mammography_test.csv', 'datasets/mammography_labels.csv'] ]
              options: '-t 5.0'
            - files: [ ['datasets/abalone7_train.csv', 'datasets/abalone7_test.csv', 'datasets/abalone7_labels.csv'],
                       ['datasets/abalone19_train.csv', 'datasets/abalone19_test.csv', 'datasets/abalone19_labels.csv'] ]
              options: '-t 50.0'

    SVR:
        run: ['metric']
        iteration: 3
        script: methods/shogun/svr.py
        format: [csv, txt]
        datasets:
            - files: [ ['datasets/diabetes.csv'],
                       ['datasets/cosExp.csv'],
                       ['datasets/TomsHardware.csv']]
              options: '-c 1.0 -e 1.0 -g 0.1'

    KNC:
            run: ['timing', 'metric']
            script: methods/shogun/knc.py
            format: [csv, txt, arff]
            datasets:
                - files: [ ['datasets/iris_train.csv', 'datasets/iris_test.csv', 'datasets/iris_labels.csv'],
                           ['datasets/oilspill_train.csv', 'datasets/oilspill_test.csv', 'datasets/oilspill_labels.csv'],
                           ['datasets/scene_train.csv', 'datasets/scene_test.csv', 'datasets/scene_labels.csv'],
                           ['datasets/webpage_train.csv', 'datasets/webpage_test.csv', 'datasets/webpage_labels.csv'],
                           ['datasets/isolet_train.csv', 'datasets/isolet_test.csv', 'datasets/isolet_labels.csv'],
                           ['datasets/mammography_train.csv', 'datasets/mammography_test.csv', 'datasets/mammography_labels.csv'],
                           ['datasets/reuters_train.csv', 'datasets/reuters_test.csv', 'datasets/reuters_labels.csv'],
                           ['datasets/abalone19_train.csv', 'datasets/abalone19_test.csv', 'datasets/abalone19_labels.csv'],
                           ['datasets/sickEuthyroid_train.csv', 'datasets/sickEuthyroid_test.csv', 'datasets/sickEuthyroid_labels.csv'],
                           ['datasets/abalone7_train.csv', 'datasets/abalone7_test.csv', 'datasets/abalone7_labels.csv'],
                           ['datasets/satellite_train.csv', 'datasets/satellite_test.csv', 'datasets/satellite_labels.csv'],
                           ['datasets/ecoli_train.csv', 'datasets/ecoli_test.csv', 'datasets/ecoli_labels.csv'] ]

---
# Weka: Data Mining Software in Java
library: weka
methods:
    PCA:
        run: ['metric']
        iteration: 3
        script: methods/weka/pca.py
        format: [arff]
        datasets:
            - files: ['datasets/iris.csv', 'datasets/wine.csv',
                      'datasets/cities.csv', 'datasets/diabetes_X.csv',
                      'datasets/artificial_data.csv', 'datasets/ionosphere.csv',
                      'datasets/bank8FM.csv', 'datasets/faces.csv',
                      'datasets/shuttle_train.csv', 'datasets/dexter_test.csv',
                      'datasets/arcene_X.csv','datasets/madelon_X.csv',
                      'datasets/corel-histogram.csv', 'datasets/isolet.csv',
                      'datasets/covtype.csv', 'datasets/1000000-10-randu.csv',
                      'datasets/mnist_all.csv', 'datasets/Twitter.csv',
                      'datasets/tinyImages100k.csv', 'datasets/yearpredictionmsd.csv']

            - files: ['datasets/iris.csv', 'datasets/wine.csv',
                      'datasets/cities.csv', 'datasets/diabetes_X.csv',
                      'datasets/artificial_data.csv', 'datasets/ionosphere.csv',
                      'datasets/bank8FM.csv', 'datasets/faces.csv',
                      'datasets/shuttle_train.csv', 'datasets/dexter_test.csv',
                      'datasets/arcene_X.csv','datasets/madelon_X.csv',
                      'datasets/corel-histogram.csv', 'datasets/isolet.csv',
                      'datasets/covtype.csv', 'datasets/1000000-10-randu.csv',
                      'datasets/mnist_all.csv', 'datasets/Twitter.csv',
                      'datasets/tinyImages100k.csv', 'datasets/yearpredictionmsd.csv']
              options: '-d 2'

            - files: ['datasets/iris.csv', 'datasets/wine.csv',
                      'datasets/cities.csv', 'datasets/diabetes_X.csv',
                      'datasets/artificial_data.csv', 'datasets/ionosphere.csv',
                      'datasets/bank8FM.csv', 'datasets/faces.csv',
                      'datasets/shuttle_train.csv', 'datasets/dexter_test.csv',
                      'datasets/arcene_X.csv','datasets/madelon_X.csv',
                      'datasets/corel-histogram.csv', 'datasets/isolet.csv',
                      'datasets/covtype.csv', 'datasets/1000000-10-randu.csv',
                      'datasets/mnist_all.csv', 'datasets/Twitter.csv',
                      'datasets/tinyImages100k.csv', 'datasets/yearpredictionmsd.csv']
              options: '-d 2 -s'
    NBC:
        run: ['metric']
        iteration: 3
        script: methods/weka/nbc.py
        format: [arff]
        datasets:
            - files: [ ['datasets/iris_train.csv', 'datasets/iris_test.csv'],
                       ['datasets/transfusion_train.csv', 'datasets/transfusion_test.csv'],
                       ['datasets/madelon_train.csv', 'datasets/madelon_test.csv'] ]
    KMEANS:
        run: ['metric']
        iteration: 3
        script: methods/weka/kmeans.py
        format: [arff]
        datasets:
            - files: ['datasets/waveform.csv']
              options: '-c 2'

            - files: ['datasets/wine.csv', 'datasets/iris.csv']
              options: '-c 3'

            - files: ['datasets/cloud.csv']
              options: '-c 5'

            - files: ['datasets/USCensus1990.csv']
              options: '-c 6'

            - files: ['datasets/covtype.csv', 'datasets/wine_qual.csv']
              options: '-c 7'

            - files: ['datasets/isolet.csv']
              options: '-c 26'

            - files: ['datasets/mnist_all.csv', 'datasets/corel-histogram.csv']
              options: '-c 10'

            - files: ['datasets/1000000-10-randu.csv']
              options: '-c 75'
    ALLKNN:
        run: ['metric']
        iteration: 3
        script: methods/weka/allknn.py
        format: [arff]
        datasets:
            - files: ['datasets/wine.csv', 'datasets/cloud.csv',
                      'datasets/wine_qual.csv', 'datasets/isolet.csv',
                      'datasets/corel-histogram.csv', 'datasets/covtype.csv',
                      'datasets/1000000-10-randu.csv', 'datasets/mnist_all.csv',
                      'datasets/Twitter.csv', 'datasets/tinyImages100k.csv']
              options: '-k 3 -s 42'

    LinearRegression:
        run: ['metric']
        iteration: 3
        script: methods/weka/linear_regression.py
        format: [arff]
        datasets:
             - files: [ ['datasets/diabetes_X.csv'], ['datasets/cosExp_X.csv'],
                        ['datasets/mnist_all.csv'], ['datasets/tinyImages100k.csv'],
                        ['datasets/ticdata2000.csv'], ['datasets/TomsHardware.csv'],
                        ['datasets/madelon_train.csv', 'datasets/madelon_test.csv'],
                        ['datasets/arcene_train.csv', 'datasets/arcene_test.csv'] ]
---
#  ANN:
#  A Library for Approximate Nearest Neighbor Searching
library: ann
methods:
    ALLKNN:
          run: ['metric']
          script: methods/ann/allknn.py
          format: [csv, txt]
          datasets:
              - files: ['datasets/wine.csv', 'datasets/cloud.csv',
                        'datasets/wine_qual.csv', 'datasets/isolet.csv',
                        'datasets/corel-histogram.csv', 'datasets/covtype.csv',
                        'datasets/1000000-10-randu.csv', 'datasets/mnist_all.csv',
                        'datasets/Twitter.csv', 'datasets/tinyImages100k.csv']
                options: '-k 3 -s 42'

              - files: ['datasets/wine.csv', 'datasets/cloud.csv',
                        'datasets/wine_qual.csv', 'datasets/isolet.csv',
                        'datasets/corel-histogram.csv', 'datasets/covtype.csv',
                        'datasets/1000000-10-randu.csv', 'datasets/mnist_all.csv',
                        'datasets/Twitter.csv', 'datasets/tinyImages100k.csv']
                options: '-k 3 -s 42 -e 0.0'

              - files: ['datasets/wine.csv', 'datasets/cloud.csv',
                        'datasets/wine_qual.csv', 'datasets/isolet.csv',
                        'datasets/corel-histogram.csv', 'datasets/covtype.csv',
                        'datasets/1000000-10-randu.csv', 'datasets/mnist_all.csv',
                        'datasets/Twitter.csv', 'datasets/tinyImages100k.csv']
                options: '-k 3 -s 42 -e 0.05'

              - files: ['datasets/wine.csv', 'datasets/cloud.csv',
                        'datasets/wine_qual.csv', 'datasets/isolet.csv',
                        'datasets/corel-histogram.csv', 'datasets/covtype.csv',
                        'datasets/1000000-10-randu.csv', 'datasets/mnist_all.csv',
                        'datasets/Twitter.csv', 'datasets/tinyImages100k.csv']
                options: '-k 3 -s 42 -e 0.10'

              - files: ['datasets/wine.csv', 'datasets/cloud.csv',
                        'datasets/wine_qual.csv', 'datasets/isolet.csv',
                        'datasets/corel-histogram.csv', 'datasets/covtype.csv',
                        'datasets/1000000-10-randu.csv', 'datasets/mnist_all.csv',
                        'datasets/Twitter.csv', 'datasets/tinyImages100k.csv']
                options: '-k 3 -s 42 -e 0.15'

              - files: ['datasets/wine.csv', 'datasets/cloud.csv',
                        'datasets/wine_qual.csv', 'datasets/isolet.csv',
                        'datasets/corel-histogram.csv', 'datasets/covtype.csv',
                        'datasets/1000000-10-randu.csv', 'datasets/mnist_all.csv',
                        'datasets/Twitter.csv', 'datasets/tinyImages100k.csv']
                options: '-k 3 -s 42 -e 0.20'

              - files: ['datasets/wine.csv', 'datasets/cloud.csv',
                        'datasets/wine_qual.csv', 'datasets/isolet.csv',
                        'datasets/corel-histogram.csv', 'datasets/covtype.csv',
                        'datasets/1000000-10-randu.csv', 'datasets/mnist_all.csv',
                        'datasets/Twitter.csv', 'datasets/tinyImages100k.csv']
                options: '-k 3 -s 42 -e 0.25'
---
#  FLANN:
#  A Library for Fast Library for Approximate Nearest Neighbors
library: flann
methods:
    ALLKNN:
          run: ['metric']
          script: methods/flann/allknn.py
          format: [csv, txt]
          datasets:
              - files: ['datasets/wine.csv', 'datasets/cloud.csv',
                        'datasets/wine_qual.csv', 'datasets/isolet.csv',
                        'datasets/corel-histogram.csv', 'datasets/covtype.csv',
                        'datasets/1000000-10-randu.csv', 'datasets/mnist_all.csv',
                        'datasets/Twitter.csv', 'datasets/tinyImages100k.csv']
                options: '-k 3 -s 42'

              - files: ['datasets/wine.csv', 'datasets/cloud.csv',
                        'datasets/wine_qual.csv', 'datasets/isolet.csv',
                        'datasets/corel-histogram.csv', 'datasets/covtype.csv',
                        'datasets/1000000-10-randu.csv', 'datasets/mnist_all.csv',
                        'datasets/Twitter.csv', 'datasets/tinyImages100k.csv']
                options: '-k 3 -s 42 -e 0.0'

              - files: ['datasets/wine.csv', 'datasets/cloud.csv',
                        'datasets/wine_qual.csv', 'datasets/isolet.csv',
                        'datasets/corel-histogram.csv', 'datasets/covtype.csv',
                        'datasets/1000000-10-randu.csv', 'datasets/mnist_all.csv',
                        'datasets/Twitter.csv', 'datasets/tinyImages100k.csv']
                options: '-k 3 -s 42 -e 0.05'

              - files: ['datasets/wine.csv', 'datasets/cloud.csv',
                        'datasets/wine_qual.csv', 'datasets/isolet.csv',
                        'datasets/corel-histogram.csv', 'datasets/covtype.csv',
                        'datasets/1000000-10-randu.csv', 'datasets/mnist_all.csv',
                        'datasets/Twitter.csv', 'datasets/tinyImages100k.csv']
                options: '-k 3 -s 42 -e 0.10'

              - files: ['datasets/wine.csv', 'datasets/cloud.csv',
                        'datasets/wine_qual.csv', 'datasets/isolet.csv',
                        'datasets/corel-histogram.csv', 'datasets/covtype.csv',
                        'datasets/1000000-10-randu.csv', 'datasets/mnist_all.csv',
                        'datasets/Twitter.csv', 'datasets/tinyImages100k.csv']
                options: '-k 3 -s 42 -e 0.15'

              - files: ['datasets/wine.csv', 'datasets/cloud.csv',
                        'datasets/wine_qual.csv', 'datasets/isolet.csv',
                        'datasets/corel-histogram.csv', 'datasets/covtype.csv',
                        'datasets/1000000-10-randu.csv', 'datasets/mnist_all.csv',
                        'datasets/Twitter.csv', 'datasets/tinyImages100k.csv']
                options: '-k 3 -s 42 -e 0.20'

              - files: ['datasets/wine.csv', 'datasets/cloud.csv',
                        'datasets/wine_qual.csv', 'datasets/isolet.csv',
                        'datasets/corel-histogram.csv', 'datasets/covtype.csv',
                        'datasets/1000000-10-randu.csv', 'datasets/mnist_all.csv',
                        'datasets/Twitter.csv', 'datasets/tinyImages100k.csv']
                options: '-k 3 -s 42 -e 0.25'
---
# HLearn: Homomorphic machine learning
library: hlearn
methods:
    ALLKNN:
          run: ['metric']
          script: methods/hlearn/allknn.py
          format: [csv, txt]
          datasets:
              - files: ['datasets/wine.csv', 'datasets/cloud.csv',
                        'datasets/wine_qual.csv', 'datasets/isolet.csv',
                        'datasets/corel-histogram.csv', 'datasets/covtype.csv',
                        'datasets/1000000-10-randu.csv', 'datasets/mnist_all.csv',
                        'datasets/Twitter.csv', 'datasets/tinyImages100k.csv']
                options: '-k 3'

              - files: ['datasets/wine.csv', 'datasets/cloud.csv',
                        'datasets/wine_qual.csv', 'datasets/isolet.csv',
                        'datasets/corel-histogram.csv', 'datasets/covtype.csv',
                        'datasets/1000000-10-randu.csv', 'datasets/mnist_all.csv',
                        'datasets/Twitter.csv', 'datasets/tinyImages100k.csv']
                options: '-k 4'
<<<<<<< HEAD
library: annoy
methods:
    
    ANN:
            run: ['metric']
            script: methods/annoy/ann.py
            format: [csv, txt, arff]
            datasets:
                - files: [ ['datasets/iris_train.csv', 'datasets/iris_test.csv', 'datasets/iris_labels.csv']]
                  options: '-k 10 -n 10'

library: mrpt
methods:
    
    ANN:
            run: ['metric']
            script: methods/mrpt/ann.py
            format: [csv, txt, arff]
            datasets:
                - files: [ ['datasets/iris_train.csv', 'datasets/iris_test.csv', 'datasets/iris_labels.csv'],
                           ['datasets/oilspill_train.csv', 'datasets/oilspill_test.csv', 'datasets/oilspill_labels.csv'],
                           ['datasets/scene_train.csv', 'datasets/scene_test.csv', 'datasets/scene_labels.csv'],
                           ['datasets/webpage_train.csv', 'datasets/webpage_test.csv', 'datasets/webpage_labels.csv'],
                           ['datasets/isolet_train.csv', 'datasets/isolet_test.csv', 'datasets/isolet_labels.csv'],
                           ['datasets/mammography_train.csv', 'datasets/mammography_test.csv', 'datasets/mammography_labels.csv'],
                           ['datasets/reuters_train.csv', 'datasets/reuters_test.csv', 'datasets/reuters_labels.csv'],
                           ['datasets/abalone19_train.csv', 'datasets/abalone19_test.csv', 'datasets/abalone19_labels.csv'],
                           ['datasets/sickEuthyroid_train.csv', 'datasets/sickEuthyroid_test.csv', 'datasets/sickEuthyroid_labels.csv'],
                           ['datasets/abalone7_train.csv', 'datasets/abalone7_test.csv', 'datasets/abalone7_labels.csv'],
                           ['datasets/satellite_train.csv', 'datasets/satellite_test.csv', 'datasets/satellite_labels.csv'],
                           ['datasets/ecoli_train.csv', 'datasets/ecoli_test.csv', 'datasets/ecoli_labels.csv'] ]
                  options: '-k 10 -n 10'
=======
---
# Annoy: Approximate Nearest Neighbors Oh Yeah
library: annoy
methods:
    ANN:
        run: ['metric']
        script: methods/annoy/ann.py
        format: [csv, txt, arff]
        datasets:
            - files: [ ['datasets/iris_train.csv', 'datasets/iris_test.csv', 'datasets/iris_labels.csv'],
                       ['datasets/oilspill_train.csv', 'datasets/oilspill_test.csv', 'datasets/oilspill_labels.csv'],
                       ['datasets/scene_train.csv', 'datasets/scene_test.csv', 'datasets/scene_labels.csv'],
                       ['datasets/webpage_train.csv', 'datasets/webpage_test.csv', 'datasets/webpage_labels.csv'],
                       ['datasets/isolet_train.csv', 'datasets/isolet_test.csv', 'datasets/isolet_labels.csv'],
                       ['datasets/mammography_train.csv', 'datasets/mammography_test.csv', 'datasets/mammography_labels.csv'],
                       ['datasets/reuters_train.csv', 'datasets/reuters_test.csv', 'datasets/reuters_labels.csv'],
                       ['datasets/abalone19_train.csv', 'datasets/abalone19_test.csv', 'datasets/abalone19_labels.csv'],
                       ['datasets/sickEuthyroid_train.csv', 'datasets/sickEuthyroid_test.csv', 'datasets/sickEuthyroid_labels.csv'],
                       ['datasets/abalone7_train.csv', 'datasets/abalone7_test.csv', 'datasets/abalone7_labels.csv'],
                       ['datasets/satellite_train.csv', 'datasets/satellite_test.csv', 'datasets/satellite_labels.csv'],
                       ['datasets/ecoli_train.csv', 'datasets/ecoli_test.csv', 'datasets/ecoli_labels.csv'] ]
              options: '-k 10 -n 10'
>>>>>>> db50b7d8
<|MERGE_RESOLUTION|>--- conflicted
+++ resolved
@@ -9,13 +9,8 @@
     driver : 'mysql'
     keepReports: 20
     bootstrap: 10
-<<<<<<< HEAD
     libraries: ['mlpack', 'shogun', 'weka', 'scikit', 'mlpy', 'flann', 'ann','annoy','mrpt']
     version: ['HEAD', '3.2.0', '3.6.11', '0.15.1', '3.5.0', '1.8.4', '1.1.2','1.8.3','0.1']
-=======
-    libraries: ['mlpack', 'shogun', 'weka', 'scikit', 'mlpy', 'flann', 'ann','annoy']
-    version: ['HEAD', '3.2.0', '3.6.11', '0.15.1', '3.5.0', '1.8.4', '1.1.2','1.8.3']
->>>>>>> db50b7d8
 ---
 #  MLPACK:
 #  A Scalable C++  Machine Learning Library
@@ -1958,47 +1953,13 @@
                         'datasets/1000000-10-randu.csv', 'datasets/mnist_all.csv',
                         'datasets/Twitter.csv', 'datasets/tinyImages100k.csv']
                 options: '-k 4'
-<<<<<<< HEAD
-library: annoy
-methods:
-    
-    ANN:
-            run: ['metric']
-            script: methods/annoy/ann.py
-            format: [csv, txt, arff]
-            datasets:
-                - files: [ ['datasets/iris_train.csv', 'datasets/iris_test.csv', 'datasets/iris_labels.csv']]
-                  options: '-k 10 -n 10'
-
+---
+# MRPT: fast nearest neighbor search with random projection
 library: mrpt
 methods:
-    
     ANN:
-            run: ['metric']
-            script: methods/mrpt/ann.py
-            format: [csv, txt, arff]
-            datasets:
-                - files: [ ['datasets/iris_train.csv', 'datasets/iris_test.csv', 'datasets/iris_labels.csv'],
-                           ['datasets/oilspill_train.csv', 'datasets/oilspill_test.csv', 'datasets/oilspill_labels.csv'],
-                           ['datasets/scene_train.csv', 'datasets/scene_test.csv', 'datasets/scene_labels.csv'],
-                           ['datasets/webpage_train.csv', 'datasets/webpage_test.csv', 'datasets/webpage_labels.csv'],
-                           ['datasets/isolet_train.csv', 'datasets/isolet_test.csv', 'datasets/isolet_labels.csv'],
-                           ['datasets/mammography_train.csv', 'datasets/mammography_test.csv', 'datasets/mammography_labels.csv'],
-                           ['datasets/reuters_train.csv', 'datasets/reuters_test.csv', 'datasets/reuters_labels.csv'],
-                           ['datasets/abalone19_train.csv', 'datasets/abalone19_test.csv', 'datasets/abalone19_labels.csv'],
-                           ['datasets/sickEuthyroid_train.csv', 'datasets/sickEuthyroid_test.csv', 'datasets/sickEuthyroid_labels.csv'],
-                           ['datasets/abalone7_train.csv', 'datasets/abalone7_test.csv', 'datasets/abalone7_labels.csv'],
-                           ['datasets/satellite_train.csv', 'datasets/satellite_test.csv', 'datasets/satellite_labels.csv'],
-                           ['datasets/ecoli_train.csv', 'datasets/ecoli_test.csv', 'datasets/ecoli_labels.csv'] ]
-                  options: '-k 10 -n 10'
-=======
----
-# Annoy: Approximate Nearest Neighbors Oh Yeah
-library: annoy
-methods:
-    ANN:
-        run: ['metric']
-        script: methods/annoy/ann.py
+        run: ['metric']
+        script: methods/mrpt/ann.py
         format: [csv, txt, arff]
         datasets:
             - files: [ ['datasets/iris_train.csv', 'datasets/iris_test.csv', 'datasets/iris_labels.csv'],
@@ -2014,4 +1975,25 @@
                        ['datasets/satellite_train.csv', 'datasets/satellite_test.csv', 'datasets/satellite_labels.csv'],
                        ['datasets/ecoli_train.csv', 'datasets/ecoli_test.csv', 'datasets/ecoli_labels.csv'] ]
               options: '-k 10 -n 10'
->>>>>>> db50b7d8
+---
+# Annoy: Approximate Nearest Neighbors Oh Yeah
+library: annoy
+methods:
+    ANN:
+        run: ['metric']
+        script: methods/annoy/ann.py
+        format: [csv, txt, arff]
+        datasets:
+            - files: [ ['datasets/iris_train.csv', 'datasets/iris_test.csv', 'datasets/iris_labels.csv'],
+                       ['datasets/oilspill_train.csv', 'datasets/oilspill_test.csv', 'datasets/oilspill_labels.csv'],
+                       ['datasets/scene_train.csv', 'datasets/scene_test.csv', 'datasets/scene_labels.csv'],
+                       ['datasets/webpage_train.csv', 'datasets/webpage_test.csv', 'datasets/webpage_labels.csv'],
+                       ['datasets/isolet_train.csv', 'datasets/isolet_test.csv', 'datasets/isolet_labels.csv'],
+                       ['datasets/mammography_train.csv', 'datasets/mammography_test.csv', 'datasets/mammography_labels.csv'],
+                       ['datasets/reuters_train.csv', 'datasets/reuters_test.csv', 'datasets/reuters_labels.csv'],
+                       ['datasets/abalone19_train.csv', 'datasets/abalone19_test.csv', 'datasets/abalone19_labels.csv'],
+                       ['datasets/sickEuthyroid_train.csv', 'datasets/sickEuthyroid_test.csv', 'datasets/sickEuthyroid_labels.csv'],
+                       ['datasets/abalone7_train.csv', 'datasets/abalone7_test.csv', 'datasets/abalone7_labels.csv'],
+                       ['datasets/satellite_train.csv', 'datasets/satellite_test.csv', 'datasets/satellite_labels.csv'],
+                       ['datasets/ecoli_train.csv', 'datasets/ecoli_test.csv', 'datasets/ecoli_labels.csv'] ]
+              options: '-k 10 -n 10'